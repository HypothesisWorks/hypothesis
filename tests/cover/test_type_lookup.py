# coding=utf-8
#
# This file is part of Hypothesis, which may be found at
# https://github.com/HypothesisWorks/hypothesis-python
#
# Most of this work is copyright (C) 2013-2018 David R. MacIver
# (david@drmaciver.com), but it contains contributions by others. See
# CONTRIBUTING.rst for a full list of people who may hold copyright, and
# consult the git log if you need to determine who owns an individual
# contribution.
#
# This Source Code Form is subject to the terms of the Mozilla Public License,
# v. 2.0. If a copy of the MPL was not distributed with this file, You can
# obtain one at http://mozilla.org/MPL/2.0/.
#
# END HEADER

from __future__ import division, print_function, absolute_import

import pytest

import hypothesis.strategies as st
from hypothesis import given, infer
from hypothesis.errors import InvalidArgument, ResolutionFailed
from hypothesis.searchstrategy import types
from hypothesis.internal.compat import PY2, integer_types

# Build a set of all types output by core strategies
blacklist = [
    'builds', 'iterables', 'permutations', 'random_module', 'randoms',
<<<<<<< HEAD
    'runner', 'sampled_from', 'choices',
=======
    'runner', 'sampled_from',
>>>>>>> 2935854f
]
types_with_core_strat = set(integer_types)
for thing in (getattr(st, name) for name in sorted(st._strategies)
              if name in dir(st) and name not in blacklist):
    for n in range(3):
        try:
            ex = thing(*([st.nothing()] * n)).example()
            types_with_core_strat.add(type(ex))
            break
        except (TypeError, InvalidArgument):
            continue


@pytest.mark.parametrize('typ', sorted(types_with_core_strat, key=str))
def test_resolve_core_strategies(typ):
    @given(st.from_type(typ))
    def inner(ex):
        if PY2 and issubclass(typ, integer_types):
            assert isinstance(ex, integer_types)
        else:
            assert isinstance(ex, typ)

    inner()


def test_lookup_knows_about_all_core_strategies():
    cannot_lookup = types_with_core_strat - set(types._global_type_lookup)
    assert not cannot_lookup


def test_lookup_keys_are_types():
    with pytest.raises(InvalidArgument):
        st.register_type_strategy('int', st.integers())
    assert 'int' not in types._global_type_lookup


def test_lookup_values_are_strategies():
    with pytest.raises(InvalidArgument):
        st.register_type_strategy(int, 42)
    assert 42 not in types._global_type_lookup.values()


@pytest.mark.parametrize('typ', sorted(types_with_core_strat, key=str))
def test_lookup_overrides_defaults(typ):
    sentinel = object()
    try:
        strat = types._global_type_lookup[typ]
        st.register_type_strategy(typ, st.just(sentinel))
        assert st.from_type(typ).example() is sentinel
    finally:
        st.register_type_strategy(typ, strat)
        st.from_type.__clear_cache()
    assert st.from_type(typ).example() is not sentinel


class ParentUnknownType(object):
    pass


class UnknownType(ParentUnknownType):
    def __init__(self, arg):
        pass


def test_custom_type_resolution():
    fails = st.from_type(UnknownType)
    with pytest.raises(ResolutionFailed):
        fails.example()
    sentinel = object()
    try:
        st.register_type_strategy(UnknownType, st.just(sentinel))
        assert st.from_type(UnknownType).example() is sentinel
        # Also covered by registration of child class
        assert st.from_type(ParentUnknownType).example() is sentinel
    finally:
        types._global_type_lookup.pop(UnknownType)
        st.from_type.__clear_cache()
    fails = st.from_type(UnknownType)
    with pytest.raises(ResolutionFailed):
        fails.example()


def test_errors_if_generic_resolves_empty():
    try:
        st.register_type_strategy(UnknownType, lambda _: st.nothing())
        fails_1 = st.from_type(UnknownType)
        with pytest.raises(ResolutionFailed):
            fails_1.example()
        fails_2 = st.from_type(ParentUnknownType)
        with pytest.raises(ResolutionFailed):
            fails_2.example()
    finally:
        types._global_type_lookup.pop(UnknownType)
        st.from_type.__clear_cache()


def test_cannot_register_empty():
    # Cannot register and did not register
    with pytest.raises(InvalidArgument):
        st.register_type_strategy(UnknownType, st.nothing())
    fails = st.from_type(UnknownType)
    with pytest.raises(ResolutionFailed):
        fails.example()
    assert UnknownType not in types._global_type_lookup


def test_pulic_interface_works():
    st.from_type(int).example()
    fails = st.from_type('not a type or annotated function')
    with pytest.raises(InvalidArgument):
        fails.example()


def test_given_can_infer_on_py2():
    # Editing annotations before decorating is hilariously awkward, but works!
    def inner(a):
        pass
    inner.__annotations__ = {'a': int}
    given(a=infer)(inner)()<|MERGE_RESOLUTION|>--- conflicted
+++ resolved
@@ -28,11 +28,7 @@
 # Build a set of all types output by core strategies
 blacklist = [
     'builds', 'iterables', 'permutations', 'random_module', 'randoms',
-<<<<<<< HEAD
-    'runner', 'sampled_from', 'choices',
-=======
     'runner', 'sampled_from',
->>>>>>> 2935854f
 ]
 types_with_core_strat = set(integer_types)
 for thing in (getattr(st, name) for name in sorted(st._strategies)
