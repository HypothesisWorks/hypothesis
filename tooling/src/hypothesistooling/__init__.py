--- conflicted
+++ resolved
@@ -143,14 +143,8 @@
     ]
 
 
-<<<<<<< HEAD
 def changed_files_from_main():
-    """Returns a list of files which have changed between a branch and
-    main."""
-=======
-def changed_files_from_master():
-    """Returns a list of files which have changed between a branch and master."""
->>>>>>> eaa08524
+    """Returns a list of files which have changed between a branch and main."""
     files = set()
     command = ["git", "diff", "--name-only", "HEAD", "main"]
     diff_output = subprocess.check_output(command).decode("ascii")
