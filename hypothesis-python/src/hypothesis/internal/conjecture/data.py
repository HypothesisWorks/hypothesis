--- conflicted
+++ resolved
@@ -1162,11 +1162,7 @@
     examples: Examples = attr.ib(repr=False, eq=False)
     arg_slices: Set[Tuple[int, int]] = attr.ib(repr=False)
     slice_comments: Dict[Tuple[int, int], str] = attr.ib(repr=False)
-<<<<<<< HEAD
-    invalid_at: Optional[Tuple[IRTypeName, IRKWargsType]] = attr.ib(repr=False)
-=======
     invalid_at: Optional[InvalidAt] = attr.ib(repr=False)
->>>>>>> c579480f
 
     index: int = attr.ib(init=False)
 
@@ -2019,11 +2015,7 @@
         self.extra_information = ExtraInformation()
 
         self.ir_tree_nodes = ir_tree_prefix
-<<<<<<< HEAD
-        self.invalid_at: Optional[Tuple[IRTypeName, IRKWargsType]] = None
-=======
         self.invalid_at: Optional[InvalidAt] = None
->>>>>>> c579480f
         self._node_index = 0
         self.start_example(TOP_LABEL)
 
@@ -2338,28 +2330,18 @@
         # (in fact, it is possible that giving up early here results in more time
         # for useful shrinks to run).
         if node.ir_type != ir_type:
-<<<<<<< HEAD
-            # needed for try_shrinking_nodes to see what node was *attempted*
-            # to be drawn.
-            self.invalid_at = (ir_type, kwargs)
-=======
             invalid_at = (ir_type, kwargs)
             self.invalid_at = invalid_at
             self.observer.mark_invalid(invalid_at)
->>>>>>> c579480f
             self.mark_invalid(f"(internal) want a {ir_type} but have a {node.ir_type}")
 
         # if a node has different kwargs (and so is misaligned), but has a value
         # that is allowed by the expected kwargs, then we can coerce this node
         # into an aligned one by using its value. It's unclear how useful this is.
         if not ir_value_permitted(node.value, node.ir_type, kwargs):
-<<<<<<< HEAD
-            self.invalid_at = (ir_type, kwargs)
-=======
             invalid_at = (ir_type, kwargs)
             self.invalid_at = invalid_at
             self.observer.mark_invalid(invalid_at)
->>>>>>> c579480f
             self.mark_invalid(f"(internal) got a {ir_type} but outside the valid range")
 
         self._node_index += 1
@@ -2561,11 +2543,7 @@
         # in fact nothing in the test function has changed and the only change
         # is in the ir tree prefix we are supplying.
         #
-<<<<<<< HEAD
-        # From the perspective of DataTree, it is safe not to conclude here. This
-=======
         # From the perspective of DataTree, it is safe to not conclude here. This
->>>>>>> c579480f
         # tells the datatree that we don't know what happens after this node - which
         # is true! We are aborting early here because the ir tree became misaligned,
         # which is a semantically different invalidity than an assume or filter failing.
