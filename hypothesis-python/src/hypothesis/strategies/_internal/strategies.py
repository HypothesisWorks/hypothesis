# This file is part of Hypothesis, which may be found at
# https://github.com/HypothesisWorks/hypothesis/
#
# Copyright the Hypothesis Authors.
# Individual contributors are listed in AUTHORS.rst and the git log.
#
# This Source Code Form is subject to the terms of the Mozilla Public License,
# v. 2.0. If a copy of the MPL was not distributed with this file, You can
# obtain one at https://mozilla.org/MPL/2.0/.

import sys
import threading
import warnings
from collections import abc, defaultdict
from collections.abc import Sequence
from functools import lru_cache
from random import shuffle
from threading import RLock
from typing import (
    TYPE_CHECKING,
    Any,
    Callable,
    ClassVar,
    Generic,
    Literal,
    Optional,
    TypeVar,
    Union,
    cast,
    overload,
)

from hypothesis._settings import HealthCheck, Phase, Verbosity, settings
from hypothesis.control import _current_build_context, current_build_context
from hypothesis.errors import (
    HypothesisException,
    HypothesisWarning,
    InvalidArgument,
    NonInteractiveExampleWarning,
    UnsatisfiedAssumption,
)
from hypothesis.internal.conjecture import utils as cu
from hypothesis.internal.conjecture.data import ConjectureData
from hypothesis.internal.conjecture.utils import (
    calc_label_from_cls,
    calc_label_from_hash,
    calc_label_from_name,
    combine_labels,
)
from hypothesis.internal.coverage import check_function
from hypothesis.internal.reflection import (
    get_pretty_function_description,
    is_identity_function,
)
from hypothesis.strategies._internal.utils import defines_strategy
from hypothesis.utils.conventions import UniqueIdentifier

if TYPE_CHECKING:
    from typing import TypeAlias

    Ex = TypeVar("Ex", covariant=True, default=Any)
else:
    Ex = TypeVar("Ex", covariant=True)

T = TypeVar("T")
T3 = TypeVar("T3")
T4 = TypeVar("T4")
T5 = TypeVar("T5")
MappedFrom = TypeVar("MappedFrom")
MappedTo = TypeVar("MappedTo")
RecurT: "TypeAlias" = Callable[["SearchStrategy"], bool]
calculating = UniqueIdentifier("calculating")

MAPPED_SEARCH_STRATEGY_DO_DRAW_LABEL = calc_label_from_name(
    "another attempted draw in MappedStrategy"
)

FILTERED_SEARCH_STRATEGY_DO_DRAW_LABEL = calc_label_from_name(
    "single loop iteration in FilteredStrategy"
)

label_lock = RLock()


def recursive_property(strategy: "SearchStrategy", name: str, default: object) -> Any:
    """Handle properties which may be mutually recursive among a set of
    strategies.

    These are essentially lazily cached properties, with the ability to set
    an override: If the property has not been explicitly set, we calculate
    it on first access and memoize the result for later.

    The problem is that for properties that depend on each other, a naive
    calculation strategy may hit infinite recursion. Consider for example
    the property is_empty. A strategy defined as x = st.deferred(lambda: x)
    is certainly empty (in order to draw a value from x we would have to
    draw a value from x, for which we would have to draw a value from x,
    ...), but in order to calculate it the naive approach would end up
    calling x.is_empty in order to calculate x.is_empty in order to etc.

    The solution is one of fixed point calculation. We start with a default
    value that is the value of the property in the absence of evidence to
    the contrary, and then update the values of the property for all
    dependent strategies until we reach a fixed point.

    The approach taken roughly follows that in section 4.2 of Adams,
    Michael D., Celeste Hollenbeck, and Matthew Might. "On the complexity
    and performance of parsing with derivatives." ACM SIGPLAN Notices 51.6
    (2016): 224-236.
    """
    assert name in {"is_empty", "has_reusable_values", "is_cacheable"}
    cache_key = "cached_" + name
    calculation = "calc_" + name
    force_key = "force_" + name

    def forced_value(target: SearchStrategy) -> Any:
        try:
            return getattr(target, force_key)
        except AttributeError:
            return getattr(target, cache_key)

    try:
        return forced_value(strategy)
    except AttributeError:
        pass

    mapping: dict[SearchStrategy, Any] = {}
    sentinel = object()
    hit_recursion = False

    # For a first pass we do a direct recursive calculation of the
    # property, but we block recursively visiting a value in the
    # computation of its property: When that happens, we simply
    # note that it happened and return the default value.
    def recur(strat: SearchStrategy) -> Any:
        nonlocal hit_recursion
        try:
            return forced_value(strat)
        except AttributeError:
            pass
        result = mapping.get(strat, sentinel)
        if result is calculating:
            hit_recursion = True
            return default
        elif result is sentinel:
            mapping[strat] = calculating
            mapping[strat] = getattr(strat, calculation)(recur)
            return mapping[strat]
        return result

    recur(strategy)

    # If we hit self-recursion in the computation of any strategy
    # value, our mapping at the end is imprecise - it may or may
    # not have the right values in it. We now need to proceed with
    # a more careful fixed point calculation to get the exact
    # values. Hopefully our mapping is still pretty good and it
    # won't take a large number of updates to reach a fixed point.
    if hit_recursion:
        needs_update = set(mapping)

        # We track which strategies use which in the course of
        # calculating their property value. If A ever uses B in
        # the course of calculating its value, then whenever the
        # value of B changes we might need to update the value of
        # A.
        listeners: dict[SearchStrategy, set[SearchStrategy]] = defaultdict(set)
    else:
        needs_update = None

    def recur2(strat: SearchStrategy) -> Any:
        def recur_inner(other: SearchStrategy) -> Any:
            try:
                return forced_value(other)
            except AttributeError:
                pass
            listeners[other].add(strat)
            result = mapping.get(other, sentinel)
            if result is sentinel:
                assert needs_update is not None
                needs_update.add(other)
                mapping[other] = default
                return default
            return result

        return recur_inner

    count = 0
    seen = set()
    while needs_update:
        count += 1
        # If we seem to be taking a really long time to stabilize we
        # start tracking seen values to attempt to detect an infinite
        # loop. This should be impossible, and most code will never
        # hit the count, but having an assertion for it means that
        # testing is easier to debug and we don't just have a hung
        # test.
        # Note: This is actually covered, by test_very_deep_deferral
        # in tests/cover/test_deferred_strategies.py. Unfortunately it
        # runs into a coverage bug. See
        # https://github.com/nedbat/coveragepy/issues/605
        # for details.
        if count > 50:  # pragma: no cover
            key = frozenset(mapping.items())
            assert key not in seen, (key, name)
            seen.add(key)
        to_update = needs_update
        needs_update = set()
        for strat in to_update:
            new_value = getattr(strat, calculation)(recur2(strat))
            if new_value != mapping[strat]:
                needs_update.update(listeners[strat])
                mapping[strat] = new_value

    # We now have a complete and accurate calculation of the
    # property values for everything we have seen in the course of
    # running this calculation. We simultaneously update all of
    # them (not just the strategy we started out with).
    for k, v in mapping.items():
        setattr(k, cache_key, v)
    return getattr(strategy, cache_key)


class SearchStrategy(Generic[Ex]):
    """A ``SearchStrategy`` tells Hypothesis how to generate that kind of input.

    This class is only part of the public API for use in type annotations, so that
    you can write e.g. ``-> SearchStrategy[Foo]`` for your function which returns
    ``builds(Foo, ...)``.  Do not inherit from or directly instantiate this class.
    """

    __module__: str = "hypothesis.strategies"
    LABELS: ClassVar[dict[type, int]] = {}
    # triggers `assert isinstance(label, int)` under threading when setting this
    # in init instead of a classvar. I'm not sure why, init should be safe. But
    # this works so I'm not looking into it further atm.
    __label: Union[int, UniqueIdentifier, None] = None

    def __init__(self):
        self.validate_called: dict[int, bool] = {}

    def _available(self, data: ConjectureData) -> bool:
        """Returns whether this strategy can *currently* draw any
        values. This typically useful for stateful testing where ``Bundle``
        grows over time a list of value to choose from.

        Unlike ``empty`` property, this method's return value may change
        over time.
        Note: ``data`` parameter will only be used for introspection and no
        value drawn from it.
        """
        return not self.is_empty

    @property
    def is_empty(self) -> Any:
        # Returns True if this strategy can never draw a value and will always
        # result in the data being marked invalid.
        # The fact that this returns False does not guarantee that a valid value
        # can be drawn - this is not intended to be perfect, and is primarily
        # intended to be an optimisation for some cases.
        return recursive_property(self, "is_empty", True)

    @property
    def supports_find(self) -> bool:
        return True

    # Returns True if values from this strategy can safely be reused without
    # this causing unexpected behaviour.

    # True if values from this strategy can be implicitly reused (e.g. as
    # background values in a numpy array) without causing surprising
    # user-visible behaviour. Should be false for built-in strategies that
    # produce mutable values, and for strategies that have been mapped/filtered
    # by arbitrary user-provided functions.
    @property
    def has_reusable_values(self) -> Any:
        return recursive_property(self, "has_reusable_values", True)

    # Whether this strategy is suitable for holding onto in a cache.
    @property
    def is_cacheable(self) -> Any:
        return recursive_property(self, "is_cacheable", True)

    def calc_is_cacheable(self, recur: RecurT) -> bool:
        return True

    def calc_is_empty(self, recur: RecurT) -> bool:
        # Note: It is correct and significant that the default return value
        # from calc_is_empty is False despite the default value for is_empty
        # being true. The reason for this is that strategies should be treated
        # as empty absent evidence to the contrary, but most basic strategies
        # are trivially non-empty and it would be annoying to have to override
        # this method to show that.
        return False

    def calc_has_reusable_values(self, recur: RecurT) -> bool:
        return False

    def example(self) -> Ex:  # FIXME
        """Provide an example of the sort of value that this strategy generates.

        This method is designed for use in a REPL, and will raise an error if
        called from inside |@given| or a strategy definition.  For serious use,
        see |@composite| or |st.data|.
        """
        if getattr(sys, "ps1", None) is None:  # pragma: no branch
            # The other branch *is* covered in cover/test_examples.py; but as that
            # uses `pexpect` for an interactive session `coverage` doesn't see it.
            warnings.warn(
                "The `.example()` method is good for exploring strategies, but should "
                "only be used interactively.  We recommend using `@given` for tests - "
                "it performs better, saves and replays failures to avoid flakiness, "
                f"and reports minimal examples. (strategy: {self!r})",
                NonInteractiveExampleWarning,
                stacklevel=2,
            )

        context = _current_build_context.value
        if context is not None:
            if context.data is not None and context.data.depth > 0:
                raise HypothesisException(
                    "Using example() inside a strategy definition is a bad "
                    "idea. Instead consider using hypothesis.strategies.builds() "
                    "or @hypothesis.strategies.composite to define your strategy."
                    " See https://hypothesis.readthedocs.io/en/latest/data.html"
                    "#hypothesis.strategies.builds or "
                    "https://hypothesis.readthedocs.io/en/latest/data.html"
                    "#composite-strategies for more details."
                )
            else:
                raise HypothesisException(
                    "Using example() inside a test function is a bad "
                    "idea. Instead consider using hypothesis.strategies.data() "
                    "to draw more examples during testing. See "
                    "https://hypothesis.readthedocs.io/en/latest/data.html"
                    "#drawing-interactively-in-tests for more details."
                )

        try:
            return self.__examples.pop()
        except (AttributeError, IndexError):
            self.__examples: list[Ex] = []

        from hypothesis.core import given

        # Note: this function has a weird name because it might appear in
        # tracebacks, and we want users to know that they can ignore it.
        @given(self)
        @settings(
            database=None,
            # generate only a few examples at a time to avoid slow interactivity
            # for large strategies. The overhead of @given is very small relative
            # to generation, so a small batch size is fine.
            max_examples=10,
            deadline=None,
            verbosity=Verbosity.quiet,
            phases=(Phase.generate,),
            suppress_health_check=list(HealthCheck),
        )
        def example_generating_inner_function(
            ex: Ex,  # type: ignore # mypy is overzealous in preventing covariant params
        ) -> None:
            self.__examples.append(ex)

        example_generating_inner_function()
        shuffle(self.__examples)
        return self.__examples.pop()

    def map(self, pack: Callable[[Ex], T]) -> "SearchStrategy[T]":
        """Returns a new strategy which generates a value from this one, and
        then returns ``pack(value)``.  For example, ``integers().map(str)``
        could generate ``str(5)`` == ``"5"``.
        """
        if is_identity_function(pack):
            return self  # type: ignore  # Mypy has no way to know that `Ex == T`
        return MappedStrategy(self, pack=pack)

    def flatmap(
        self, expand: Callable[[Ex], "SearchStrategy[T]"]
    ) -> "SearchStrategy[T]":  # FIXME
        """Old syntax for a special case of |@composite|:

        .. code-block:: python

            @st.composite
            def flatmap_like(draw, base_strategy, expand):
                value = draw(base_strategy)
                new_strategy = expand(value)
                return draw(new_strategy)

        We find that the greater readability of |@composite| usually outweighs
        the verbosity, with a few exceptions for simple cases or recipes like
        ``from_type(type).flatmap(from_type)`` ("pick a type, get a strategy for
        any instance of that type, and then generate one of those").
        """
        from hypothesis.strategies._internal.flatmapped import FlatMapStrategy

        return FlatMapStrategy(self, expand=expand)

    # Note that we previously had condition extracted to a type alias as
    # PredicateT. However, that was only useful when not specifying a relationship
    # between the generic Ts and some other function param / return value.
    # If we do want to - like here, where we want to say that the Ex arg to condition
    # is of the same type as the strategy's Ex - then you need to write out the
    # entire Callable[[Ex], Any] expression rather than use a type alias.
    # TypeAlias is *not* simply a macro that inserts the text. TypeAlias will not
    # reference the local TypeVar context.
    def filter(self, condition: Callable[[Ex], Any]) -> "SearchStrategy[Ex]":
        """Returns a new strategy that generates values from this strategy
        which satisfy the provided condition.

        Note that if the condition is too hard to satisfy this might result
        in your tests failing with an Unsatisfiable exception.
        A basic version of the filtering logic would look something like:

        .. code-block:: python

            @st.composite
            def filter_like(draw, strategy, condition):
                for _ in range(3):
                    value = draw(strategy)
                    if condition(value):
                        return value
                assume(False)
        """
        return FilteredStrategy(conditions=(condition,), strategy=self)

    def _filter_for_filtered_draw(
        self, condition: Callable[[Ex], Any]
    ) -> "FilteredStrategy[Ex]":
        # Hook for parent strategies that want to perform fallible filtering
        # on one of their internal strategies (e.g. UniqueListStrategy).
        # The returned object must have a `.do_filtered_draw(data)` method
        # that behaves like `do_draw`, but returns the sentinel object
        # `filter_not_satisfied` if the condition could not be satisfied.

        # This is separate from the main `filter` method so that strategies
        # can override `filter` without having to also guarantee a
        # `do_filtered_draw` method.
        return FilteredStrategy(conditions=(condition,), strategy=self)

    @property
    def branches(self) -> Sequence["SearchStrategy[Ex]"]:
        return [self]

    def __or__(self, other: "SearchStrategy[T]") -> "SearchStrategy[Union[Ex, T]]":
        """Return a strategy which produces values by randomly drawing from one
        of this strategy or the other strategy.

        This method is part of the public API.
        """
        if not isinstance(other, SearchStrategy):
            raise ValueError(f"Cannot | a SearchStrategy with {other!r}")

        # Unwrap explicitly or'd strategies. This turns the
        # common case of e.g. st.integers() | st.integers() | st.integers() from
        #
        #   one_of(one_of(integers(), integers()), integers())
        #
        # into
        #
        #   one_of(integers(), integers(), integers())
        #
        # This is purely an aesthetic unwrapping, for e.g. reprs. In practice
        # we use .branches / .element_strategies to get the list of possible
        # strategies, so this unwrapping is *not* necessary for correctness.
        strategies: list[SearchStrategy] = []
        strategies.extend(
            self.original_strategies if isinstance(self, OneOfStrategy) else [self]
        )
        strategies.extend(
            other.original_strategies if isinstance(other, OneOfStrategy) else [other]
        )
        return OneOfStrategy(strategies)

    def __bool__(self) -> bool:
        warnings.warn(
            f"bool({self!r}) is always True, did you mean to draw a value?",
            HypothesisWarning,
            stacklevel=2,
        )
        return True

    def validate(self) -> None:
        """Throw an exception if the strategy is not valid.

        Strategies should implement ``do_validate``, which is called by this
        method. They should not override ``validate``.

        This can happen due to invalid arguments, or lazy construction.
        """
        thread_id = threading.get_ident()
        if self.validate_called.get(thread_id, False):
            return
        # we need to set validate_called before calling do_validate, for
        # recursive / deferred strategies. But if a thread switches after
        # validate_called but before do_validate, we might have a strategy
        # which does weird things like drawing when do_validate would error but
        # its params are technically valid (e.g. a param was passed as 1.0
        # instead of 1) and get into weird internal states.
        #
        # There are two ways to fix this.
        # (1) The first is a per-strategy lock around do_validate. Even though we
        #   expect near-zero lock contention, this still adds the lock overhead.
        # (2) The second is allowing concurrent .validate calls. Since validation
        #   is (assumed to be) deterministic, both threads will produce the same
        #   end state, so the validation order or race conditions does not matter.
        #
        # In order to avoid the lock overhead of (1), we use (2) here. See also
        # discussion in https://github.com/HypothesisWorks/hypothesis/pull/4473.
        try:
            self.validate_called[thread_id] = True
            self.do_validate()
            self.is_empty
            self.has_reusable_values
        except Exception:
            self.validate_called[thread_id] = False
            raise

    @property
    def class_label(self) -> int:
        cls = self.__class__
        try:
            return cls.LABELS[cls]
        except KeyError:
            pass
        result = calc_label_from_cls(cls)
        cls.LABELS[cls] = result
        return result

    @property
    def label(self) -> int:
        if isinstance((label := self.__label), int):
            # avoid locking if we've already completely computed the label.
            return label

        with label_lock:
            if self.__label is calculating:
                return 0
            self.__label = calculating
            self.__label = self.calc_label()
            return self.__label

    def calc_label(self) -> int:
        return self.class_label

    def do_validate(self) -> None:
        pass

    def do_draw(self, data: ConjectureData) -> Ex:
        raise NotImplementedError(f"{type(self).__name__}.do_draw")


def _is_hashable(value: object) -> tuple[bool, Optional[int]]:
    # hashing can be expensive; return the hash value if we compute it, so that
    # callers don't have to recompute.
    try:
        return (True, hash(value))
    except TypeError:
        return (False, None)


<<<<<<< HEAD
=======
def is_hashable(value: object) -> bool:
    return _is_hashable(value)[0]


>>>>>>> 3fefb544
class SampledFromStrategy(SearchStrategy[Ex]):
    """A strategy which samples from a set of elements. This is essentially
    equivalent to using a OneOfStrategy over Just strategies but may be more
    efficient and convenient.
    """

    _MAX_FILTER_CALLS: ClassVar[int] = 10_000

    def __init__(
        self,
        elements: Sequence[Ex],
        *,
        force_repr: Optional[str] = None,
        force_repr_braces: Optional[tuple[str, str]] = None,
        transformations: tuple[
            tuple[Literal["filter", "map"], Callable[[Ex], Any]],
            ...,
        ] = (),
    ):
        super().__init__()
        self.elements = cu.check_sample(elements, "sampled_from")
        assert self.elements
        self.force_repr = force_repr
        self.force_repr_braces = force_repr_braces
        self._transformations = transformations

        self._cached_repr: Optional[str] = None

    def map(self, pack: Callable[[Ex], T]) -> SearchStrategy[T]:
        s = type(self)(
            self.elements,
            force_repr=self.force_repr,
            force_repr_braces=self.force_repr_braces,
            transformations=(*self._transformations, ("map", pack)),
        )
        # guaranteed by the ("map", pack) transformation
        return cast(SearchStrategy[T], s)

    def filter(self, condition: Callable[[Ex], Any]) -> SearchStrategy[Ex]:
        return type(self)(
            self.elements,
            force_repr=self.force_repr,
            force_repr_braces=self.force_repr_braces,
            transformations=(*self._transformations, ("filter", condition)),
        )

    def __repr__(self):
        if self._cached_repr is None:
            rep = get_pretty_function_description
            elements_s = (
                ", ".join(rep(v) for v in self.elements[:512]) + ", ..."
                if len(self.elements) > 512
                else ", ".join(rep(v) for v in self.elements)
            )
            braces = self.force_repr_braces or ("(", ")")
            instance_s = (
                self.force_repr or f"sampled_from({braces[0]}{elements_s}{braces[1]})"
            )
            transforms_s = "".join(
                f".{name}({get_pretty_function_description(f)})"
                for name, f in self._transformations
            )
            repr_s = instance_s + transforms_s
            self._cached_repr = repr_s
        return self._cached_repr

    def calc_label(self) -> int:
        # strategy.label is effectively an under-approximation of structural
        # equality (i.e., some strategies may have the same label when they are not
        # structurally identical). More importantly for calculating the
        # SampledFromStrategy label, we might have hash(s1) != hash(s2) even
        # when s1 and s2 are structurally identical. For instance:
        #
        #   s1 = st.sampled_from([st.none()])
        #   s2 = st.sampled_from([st.none()])
        #   assert hash(s1) != hash(s2)
        #
        # (see also test cases in test_labels.py).
        #
        # We therefore use the labels of any component strategies when calculating
        # our label, and only use the hash if it is not a strategy.
        #
        # That's the ideal, anyway. In reality the logic is more complicated than
        # necessary in order to be efficient in the presence of (very) large sequences:
        # * add an unabashed special case for range, to avoid iteration over an
        #   enormous range when we know it is entirely integers.
        # * if there is at least one strategy in self.elements, use strategy label,
        #   and the element hash otherwise.
        # * if there are no strategies in self.elements, take the hash of the
        #   entire sequence. This prevents worst-case performance of hashing each
        #   element when a hash of the entire sequence would have sufficed.
        #
        # The worst case performance of this scheme is
        # itertools.chain(range(2**100), [st.none()]), where it degrades to
        # hashing every int in the range.
        (elements_is_hashable, hash_value) = _is_hashable(self.elements)
        if isinstance(self.elements, range) or (
            elements_is_hashable
            and not any(isinstance(e, SearchStrategy) for e in self.elements)
        ):
            return combine_labels(
                self.class_label, calc_label_from_name(str(hash_value))
            )

        labels = [self.class_label]
        for element in self.elements:
            if not is_hashable(element):
                continue

            labels.append(
                element.label
                if isinstance(element, SearchStrategy)
                else calc_label_from_hash(element)
            )

        return combine_labels(*labels)

    def calc_has_reusable_values(self, recur: RecurT) -> bool:
        # Because our custom .map/.filter implementations skip the normal
        # wrapper strategies (which would automatically return False for us),
        # we need to manually return False here if any transformations have
        # been applied.
        return not self._transformations

    def calc_is_cacheable(self, recur: RecurT) -> bool:
        return is_hashable(self.elements)

<<<<<<< HEAD
    def _transform(self, element):
        # Used in UniqueSampledListStrategy and BundleStrategy
=======
    def _transform(
        self,
        # https://github.com/python/mypy/issues/7049, we're not writing `element`
        # anywhere in the class so this is still type-safe. mypy is being more
        # conservative than necessary
        element: Ex,  # type: ignore
    ) -> Union[Ex, UniqueIdentifier]:
        # Used in UniqueSampledListStrategy
>>>>>>> 3fefb544
        for name, f in self._transformations:
            if name == "map":
                result = f(element)
                if build_context := _current_build_context.value:
                    build_context.record_call(result, f, [element], {})
                element = result
            else:
                assert name == "filter"
                if not f(element):
                    return filter_not_satisfied
        return element

    def do_draw(self, data: ConjectureData) -> Ex:
        result = self.do_filtered_draw(data)
        if isinstance(result, SearchStrategy) and all(
            isinstance(x, SearchStrategy) for x in self.elements
        ):
            data._sampled_from_all_strategies_elements_message = (
                "sample_from was given a collection of strategies: "
                "{!r}. Was one_of intended?",
                self.elements,
            )
        if result is filter_not_satisfied:
            data.mark_invalid(f"Aborted test because unable to satisfy {self!r}")
        assert not isinstance(result, UniqueIdentifier)
        return result

    def get_element(self, i: int) -> Union[Ex, UniqueIdentifier]:
        return self._transform(self.elements[i])

    def do_filtered_draw(self, data: ConjectureData) -> Union[Ex, UniqueIdentifier]:
        # Set of indices that have been tried so far, so that we never test
        # the same element twice during a draw.
        known_bad_indices: set[int] = set()

        # Start with ordinary rejection sampling. It's fast if it works, and
        # if it doesn't work then it was only a small amount of overhead.
        for _ in range(3):
            i = data.draw_integer(0, len(self.elements) - 1)
            if i not in known_bad_indices:
                element = self.get_element(i)
                if element is not filter_not_satisfied:
                    return element
                if not known_bad_indices:
                    data.events[f"Retried draw from {self!r} to satisfy filter"] = ""
                known_bad_indices.add(i)

        # If we've tried all the possible elements, give up now.
        max_good_indices = len(self.elements) - len(known_bad_indices)
        if not max_good_indices:
            return filter_not_satisfied

        # Impose an arbitrary cutoff to prevent us from wasting too much time
        # on very large element lists.
        max_good_indices = min(max_good_indices, self._MAX_FILTER_CALLS - 3)

        # Before building the list of allowed indices, speculatively choose
        # one of them. We don't yet know how many allowed indices there will be,
        # so this choice might be out-of-bounds, but that's OK.
        speculative_index = data.draw_integer(0, max_good_indices - 1)

        # Calculate the indices of allowed values, so that we can choose one
        # of them at random. But if we encounter the speculatively-chosen one,
        # just use that and return immediately.  Note that we also track the
        # allowed elements, in case of .map(some_stateful_function)
        allowed: list[tuple[int, Ex]] = []
        for i in range(min(len(self.elements), self._MAX_FILTER_CALLS - 3)):
            if i not in known_bad_indices:
                element = self.get_element(i)
                if element is not filter_not_satisfied:
                    assert not isinstance(element, UniqueIdentifier)
                    allowed.append((i, element))
                    if len(allowed) > speculative_index:
                        # Early-exit case: We reached the speculative index, so
                        # we just return the corresponding element.
                        data.draw_integer(
                            0,
                            len(self.elements) - 1,
                            forced=i,
                        )
                        return element

        # The speculative index didn't work out, but at this point we've built
        # and can choose from the complete list of allowed indices and elements.
        if allowed:
            i, element = data.choice(allowed)
            data.draw_integer(0, len(self.elements) - 1, forced=i)
            return element
        # If there are no allowed indices, the filter couldn't be satisfied.
        return filter_not_satisfied


class OneOfStrategy(SearchStrategy[Ex]):
    """Implements a union of strategies. Given a number of strategies this
    generates values which could have come from any of them.

    The conditional distribution draws uniformly at random from some
    non-empty subset of these strategies and then draws from the
    conditional distribution of that strategy.
    """

    def __init__(self, strategies: Sequence[SearchStrategy[Ex]]):
        super().__init__()
        self.original_strategies = tuple(strategies)
        self.__element_strategies: Optional[Sequence[SearchStrategy[Ex]]] = None
        self.__in_branches = False
        self._branches_lock = RLock()

    def calc_is_empty(self, recur: RecurT) -> bool:
        return all(recur(e) for e in self.original_strategies)

    def calc_has_reusable_values(self, recur: RecurT) -> bool:
        return all(recur(e) for e in self.original_strategies)

    def calc_is_cacheable(self, recur: RecurT) -> bool:
        return all(recur(e) for e in self.original_strategies)

    @property
    def element_strategies(self) -> Sequence[SearchStrategy[Ex]]:
        if self.__element_strategies is None:
            # While strategies are hashable, they use object.__hash__ and are
            # therefore distinguished only by identity.
            #
            # In principle we could "just" define a __hash__ method
            # (and __eq__, but that's easy in terms of type() and hash())
            # to make this more powerful, but this is harder than it sounds:
            #
            # 1. Strategies are often distinguished by non-hashable attributes,
            #    or by attributes that have the same hash value ("^.+" / b"^.+").
            # 2. LazyStrategy: can't reify the wrapped strategy without breaking
            #    laziness, so there's a hash each for the lazy and the nonlazy.
            #
            # Having made several attempts, the minor benefits of making strategies
            # hashable are simply not worth the engineering effort it would take.
            # See also issues #2291 and #2327.
            seen: set[SearchStrategy] = {self}
            strategies: list[SearchStrategy] = []
            for arg in self.original_strategies:
                check_strategy(arg)
                if not arg.is_empty:
                    for s in arg.branches:
                        if s not in seen and not s.is_empty:
                            seen.add(s)
                            strategies.append(s)
            self.__element_strategies = strategies
        return self.__element_strategies

    def calc_label(self) -> int:
        return combine_labels(
            self.class_label, *(p.label for p in self.original_strategies)
        )

    def do_draw(self, data: ConjectureData) -> Ex:
        strategy = data.draw(
            SampledFromStrategy(self.element_strategies).filter(
                lambda s: s._available(data)
            )
        )
        return data.draw(strategy)

    def __repr__(self) -> str:
        return "one_of({})".format(", ".join(map(repr, self.original_strategies)))

    def do_validate(self) -> None:
        for e in self.element_strategies:
            e.validate()

    @property
    def branches(self) -> Sequence[SearchStrategy[Ex]]:
        if self.__element_strategies is not None:
            # common fast path which avoids the lock
            return self.element_strategies

        with self._branches_lock:
            if not self.__in_branches:
                try:
                    self.__in_branches = True
                    return self.element_strategies
                finally:
                    self.__in_branches = False
            else:
                return [self]

    def filter(self, condition: Callable[[Ex], Any]) -> SearchStrategy[Ex]:
        return FilteredStrategy(
            OneOfStrategy([s.filter(condition) for s in self.original_strategies]),
            conditions=(),
        )


@overload
def one_of(
    __args: Sequence[SearchStrategy[Ex]],
) -> SearchStrategy[Ex]:  # pragma: no cover
    ...


@overload
def one_of(__a1: SearchStrategy[Ex]) -> SearchStrategy[Ex]:  # pragma: no cover
    ...


@overload
def one_of(
    __a1: SearchStrategy[Ex], __a2: SearchStrategy[T]
) -> SearchStrategy[Union[Ex, T]]:  # pragma: no cover
    ...


@overload
def one_of(
    __a1: SearchStrategy[Ex], __a2: SearchStrategy[T], __a3: SearchStrategy[T3]
) -> SearchStrategy[Union[Ex, T, T3]]:  # pragma: no cover
    ...


@overload
def one_of(
    __a1: SearchStrategy[Ex],
    __a2: SearchStrategy[T],
    __a3: SearchStrategy[T3],
    __a4: SearchStrategy[T4],
) -> SearchStrategy[Union[Ex, T, T3, T4]]:  # pragma: no cover
    ...


@overload
def one_of(
    __a1: SearchStrategy[Ex],
    __a2: SearchStrategy[T],
    __a3: SearchStrategy[T3],
    __a4: SearchStrategy[T4],
    __a5: SearchStrategy[T5],
) -> SearchStrategy[Union[Ex, T, T3, T4, T5]]:  # pragma: no cover
    ...


@overload
def one_of(*args: SearchStrategy[Any]) -> SearchStrategy[Any]:  # pragma: no cover
    ...


@defines_strategy(never_lazy=True)
def one_of(
    *args: Union[Sequence[SearchStrategy[Any]], SearchStrategy[Any]]
) -> SearchStrategy[Any]:
    # Mypy workaround alert:  Any is too loose above; the return parameter
    # should be the union of the input parameters.  Unfortunately, Mypy <=0.600
    # raises errors due to incompatible inputs instead.  See #1270 for links.
    # v0.610 doesn't error; it gets inference wrong for 2+ arguments instead.
    """Return a strategy which generates values from any of the argument
    strategies.

    This may be called with one iterable argument instead of multiple
    strategy arguments, in which case ``one_of(x)`` and ``one_of(*x)`` are
    equivalent.

    Examples from this strategy will generally shrink to ones that come from
    strategies earlier in the list, then shrink according to behaviour of the
    strategy that produced them. In order to get good shrinking behaviour,
    try to put simpler strategies first. e.g. ``one_of(none(), text())`` is
    better than ``one_of(text(), none())``.

    This is especially important when using recursive strategies. e.g.
    ``x = st.deferred(lambda: st.none() | st.tuples(x, x))`` will shrink well,
    but ``x = st.deferred(lambda: st.tuples(x, x) | st.none())`` will shrink
    very badly indeed.
    """
    if len(args) == 1 and not isinstance(args[0], SearchStrategy):
        try:
            args = tuple(args[0])
        except TypeError:
            pass
    if len(args) == 1 and isinstance(args[0], SearchStrategy):
        # This special-case means that we can one_of over lists of any size
        # without incurring any performance overhead when there is only one
        # strategy, and keeps our reprs simple.
        return args[0]
    if args and not any(isinstance(a, SearchStrategy) for a in args):
        # And this special case is to give a more-specific error message if it
        # seems that the user has confused `one_of()` for  `sampled_from()`;
        # the remaining validation is left to OneOfStrategy.  See PR #2627.
        raise InvalidArgument(
            f"Did you mean st.sampled_from({list(args)!r})?  st.one_of() is used "
            "to combine strategies, but all of the arguments were of other types."
        )
    # we've handled the case where args is a one-element sequence [(s1, s2, ...)]
    # above, so we can assume it's an actual sequence of strategies.
    args = cast(Sequence[SearchStrategy], args)
    return OneOfStrategy(args)


class MappedStrategy(SearchStrategy[MappedTo], Generic[MappedFrom, MappedTo]):
    """A strategy which is defined purely by conversion to and from another
    strategy.

    Its parameter and distribution come from that other strategy.
    """

    def __init__(
        self,
        strategy: SearchStrategy[MappedFrom],
        pack: Callable[[MappedFrom], MappedTo],
    ) -> None:
        super().__init__()
        self.mapped_strategy = strategy
        self.pack = pack

    def calc_is_empty(self, recur: RecurT) -> bool:
        return recur(self.mapped_strategy)

    def calc_is_cacheable(self, recur: RecurT) -> bool:
        return recur(self.mapped_strategy)

    def __repr__(self) -> str:
        if not hasattr(self, "_cached_repr"):
            self._cached_repr = f"{self.mapped_strategy!r}.map({get_pretty_function_description(self.pack)})"
        return self._cached_repr

    def do_validate(self) -> None:
        self.mapped_strategy.validate()

    def do_draw(self, data: ConjectureData) -> MappedTo:
        with warnings.catch_warnings():
            if isinstance(self.pack, type) and issubclass(
                self.pack, (abc.Mapping, abc.Set)
            ):
                warnings.simplefilter("ignore", BytesWarning)
            for _ in range(3):
                try:
                    data.start_span(MAPPED_SEARCH_STRATEGY_DO_DRAW_LABEL)
                    x = data.draw(self.mapped_strategy)
                    result = self.pack(x)
                    data.stop_span()
                    current_build_context().record_call(result, self.pack, [x], {})
                    return result
                except UnsatisfiedAssumption:
                    data.stop_span(discard=True)
        raise UnsatisfiedAssumption

    @property
    def branches(self) -> Sequence[SearchStrategy[MappedTo]]:
        return [
            MappedStrategy(strategy, pack=self.pack)
            for strategy in self.mapped_strategy.branches
        ]

    def filter(
        self, condition: Callable[[MappedTo], Any]
    ) -> "SearchStrategy[MappedTo]":
        # Includes a special case so that we can rewrite filters on collection
        # lengths, when most collections are `st.lists(...).map(the_type)`.
        ListStrategy = _list_strategy_type()
        if not isinstance(self.mapped_strategy, ListStrategy) or not (
            (isinstance(self.pack, type) and issubclass(self.pack, abc.Collection))
            or self.pack in _collection_ish_functions()
        ):
            return super().filter(condition)

        # Check whether our inner list strategy can rewrite this filter condition.
        # If not, discard the result and _only_ apply a new outer filter.
        new = ListStrategy.filter(self.mapped_strategy, condition)
        if getattr(new, "filtered_strategy", None) is self.mapped_strategy:
            return super().filter(condition)  # didn't rewrite

        # Apply a new outer filter even though we rewrote the inner strategy,
        # because some collections can change the list length (dict, set, etc).
        return FilteredStrategy(type(self)(new, self.pack), conditions=(condition,))


@lru_cache
def _list_strategy_type() -> Any:
    from hypothesis.strategies._internal.collections import ListStrategy

    return ListStrategy


def _collection_ish_functions() -> Sequence[Any]:
    funcs = [sorted]
    if np := sys.modules.get("numpy"):
        # c.f. https://numpy.org/doc/stable/reference/routines.array-creation.html
        # Probably only `np.array` and `np.asarray` will be used in practice,
        # but why should that stop us when we've already gone this far?
        funcs += [
            np.empty_like,
            np.eye,
            np.identity,
            np.ones_like,
            np.zeros_like,
            np.array,
            np.asarray,
            np.asanyarray,
            np.ascontiguousarray,
            np.asmatrix,
            np.copy,
            np.rec.array,
            np.rec.fromarrays,
            np.rec.fromrecords,
            np.diag,
            # bonus undocumented functions from tab-completion:
            np.asarray_chkfinite,
            np.asfortranarray,
        ]

    return funcs


filter_not_satisfied = UniqueIdentifier("filter not satisfied")


class FilteredStrategy(SearchStrategy[Ex]):
    def __init__(
        self, strategy: SearchStrategy[Ex], conditions: tuple[Callable[[Ex], Any], ...]
    ):
        super().__init__()
        if isinstance(strategy, FilteredStrategy):
            # Flatten chained filters into a single filter with multiple conditions.
            self.flat_conditions: tuple[Callable[[Ex], Any], ...] = (
                strategy.flat_conditions + conditions
            )
            self.filtered_strategy: SearchStrategy[Ex] = strategy.filtered_strategy
        else:
            self.flat_conditions = conditions
            self.filtered_strategy = strategy

        assert isinstance(self.flat_conditions, tuple)
        assert not isinstance(self.filtered_strategy, FilteredStrategy)

        self.__condition: Optional[Callable[[Ex], Any]] = None

    def calc_is_empty(self, recur: RecurT) -> bool:
        return recur(self.filtered_strategy)

    def calc_is_cacheable(self, recur: RecurT) -> bool:
        return recur(self.filtered_strategy)

    def __repr__(self) -> str:
        if not hasattr(self, "_cached_repr"):
            self._cached_repr = "{!r}{}".format(
                self.filtered_strategy,
                "".join(
                    f".filter({get_pretty_function_description(cond)})"
                    for cond in self.flat_conditions
                ),
            )
        return self._cached_repr

    def do_validate(self) -> None:
        # Start by validating our inner filtered_strategy.  If this was a LazyStrategy,
        # validation also reifies it so that subsequent calls to e.g. `.filter()` will
        # be passed through.
        self.filtered_strategy.validate()
        # So now we have a reified inner strategy, we'll replay all our saved
        # predicates in case some or all of them can be rewritten.  Note that this
        # replaces the `fresh` strategy too!
        fresh = self.filtered_strategy
        for cond in self.flat_conditions:
            fresh = fresh.filter(cond)
        if isinstance(fresh, FilteredStrategy):
            # In this case we have at least some non-rewritten filter predicates,
            # so we just re-initialize the strategy.
            FilteredStrategy.__init__(
                self, fresh.filtered_strategy, fresh.flat_conditions
            )
        else:
            # But if *all* the predicates were rewritten... well, do_validate() is
            # an in-place method so we still just re-initialize the strategy!
            FilteredStrategy.__init__(self, fresh, ())

    def filter(self, condition: Callable[[Ex], Any]) -> "FilteredStrategy[Ex]":
        # If we can, it's more efficient to rewrite our strategy to satisfy the
        # condition.  We therefore exploit the fact that the order of predicates
        # doesn't matter (`f(x) and g(x) == g(x) and f(x)`) by attempting to apply
        # condition directly to our filtered strategy as the inner-most filter.
        out = self.filtered_strategy.filter(condition)
        # If it couldn't be rewritten, we'll get a new FilteredStrategy - and then
        # combine the conditions of each in our expected newest=last order.
        if isinstance(out, FilteredStrategy):
            return FilteredStrategy(
                out.filtered_strategy, self.flat_conditions + out.flat_conditions
            )
        # But if it *could* be rewritten, we can return the more efficient form!
        return FilteredStrategy(out, self.flat_conditions)

    @property
    def condition(self) -> Callable[[Ex], Any]:
        # We write this defensively to avoid any threading race conditions
        # with our manual FilteredStrategy.__init__ for filter-rewriting.
        # See https://github.com/HypothesisWorks/hypothesis/pull/4522.
        if (condition := self.__condition) is not None:
            return condition

        if len(self.flat_conditions) == 1:
            # Avoid an extra indirection in the common case of only one condition.
            condition = self.flat_conditions[0]
        elif len(self.flat_conditions) == 0:
            # Possible, if unlikely, due to filter predicate rewriting
            condition = lambda _: True  # type: ignore # covariant type param
        else:
            condition = lambda x: all(  # type: ignore # covariant type param
                cond(x) for cond in self.flat_conditions
            )
        self.__condition = condition
        return condition

    def do_draw(self, data: ConjectureData) -> Ex:
        result = self.do_filtered_draw(data)
        if result is not filter_not_satisfied:
            return cast(Ex, result)

        data.mark_invalid(f"Aborted test because unable to satisfy {self!r}")

    def do_filtered_draw(self, data: ConjectureData) -> Union[Ex, UniqueIdentifier]:
        for i in range(3):
            data.start_span(FILTERED_SEARCH_STRATEGY_DO_DRAW_LABEL)
            value = data.draw(self.filtered_strategy)
            if self.condition(value):
                data.stop_span()
                return value
            else:
                data.stop_span(discard=True)
                if i == 0:
                    data.events[f"Retried draw from {self!r} to satisfy filter"] = ""

        return filter_not_satisfied

    @property
    def branches(self) -> Sequence[SearchStrategy[Ex]]:
        return [
            FilteredStrategy(strategy=strategy, conditions=self.flat_conditions)
            for strategy in self.filtered_strategy.branches
        ]


@check_function
def check_strategy(arg: object, name: str = "") -> None:
    assert isinstance(name, str)
    if not isinstance(arg, SearchStrategy):
        hint = ""
        if isinstance(arg, (list, tuple)):
            hint = ", such as st.sampled_from({}),".format(name or "...")
        if name:
            name += "="
        raise InvalidArgument(
            f"Expected a SearchStrategy{hint} but got {name}{arg!r} "
            f"(type={type(arg).__name__})"
        )<|MERGE_RESOLUTION|>--- conflicted
+++ resolved
@@ -560,13 +560,10 @@
         return (False, None)
 
 
-<<<<<<< HEAD
-=======
 def is_hashable(value: object) -> bool:
     return _is_hashable(value)[0]
 
 
->>>>>>> 3fefb544
 class SampledFromStrategy(SearchStrategy[Ex]):
     """A strategy which samples from a set of elements. This is essentially
     equivalent to using a OneOfStrategy over Just strategies but may be more
@@ -694,10 +691,6 @@
     def calc_is_cacheable(self, recur: RecurT) -> bool:
         return is_hashable(self.elements)
 
-<<<<<<< HEAD
-    def _transform(self, element):
-        # Used in UniqueSampledListStrategy and BundleStrategy
-=======
     def _transform(
         self,
         # https://github.com/python/mypy/issues/7049, we're not writing `element`
@@ -705,8 +698,7 @@
         # conservative than necessary
         element: Ex,  # type: ignore
     ) -> Union[Ex, UniqueIdentifier]:
-        # Used in UniqueSampledListStrategy
->>>>>>> 3fefb544
+        # Used in UniqueSampledListStrategy and BundleStrategy
         for name, f in self._transformations:
             if name == "map":
                 result = f(element)
