--- conflicted
+++ resolved
@@ -1945,11 +1945,7 @@
 
 Examples from this strategy shrink by shrinking the output of each draw call.
 """
-<<<<<<< HEAD
-if TYPE_CHECKING or ParamSpec is not None:
-=======
 if typing.TYPE_CHECKING or ParamSpec is not None:
->>>>>>> 7523f1d7
     P = ParamSpec("P")
 
     def composite(
