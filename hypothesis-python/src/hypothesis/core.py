# This file is part of Hypothesis, which may be found at
# https://github.com/HypothesisWorks/hypothesis/
#
# Copyright the Hypothesis Authors.
# Individual contributors are listed in AUTHORS.rst and the git log.
#
# This Source Code Form is subject to the terms of the Mozilla Public License,
# v. 2.0. If a copy of the MPL was not distributed with this file, You can
# obtain one at https://mozilla.org/MPL/2.0/.

"""This module provides the core primitives of Hypothesis, such as given."""
import base64
import contextlib
import datetime
import inspect
import io
import math
import sys
import time
import traceback
import types
import unittest
import warnings
import zlib
from collections import defaultdict
from collections.abc import Coroutine, Hashable
from functools import partial
from random import Random
from typing import (
    TYPE_CHECKING,
    Any,
    BinaryIO,
    Callable,
<<<<<<< HEAD
    Coroutine,
    Generator,
    Hashable,
    List,
=======
>>>>>>> 2fd99dd0
    Optional,
    TypeVar,
    Union,
    overload,
)
from unittest import TestCase

import attr

from hypothesis import strategies as st
from hypothesis._settings import (
    HealthCheck,
    Phase,
    Verbosity,
    local_settings,
    settings as Settings,
)
from hypothesis.control import BuildContext
from hypothesis.errors import (
    BackendCannotProceed,
    DeadlineExceeded,
    DidNotReproduce,
    FailedHealthCheck,
    FlakyFailure,
    FlakyReplay,
    Found,
    Frozen,
    HypothesisException,
    HypothesisWarning,
    InvalidArgument,
    NoSuchExample,
    StopTest,
    Unsatisfiable,
    UnsatisfiedAssumption,
)
from hypothesis.internal.compat import (
    PYPY,
    BaseExceptionGroup,
    add_note,
    bad_django_TestCase,
    get_type_hints,
    int_from_bytes,
)
from hypothesis.internal.conjecture.data import (
    ConjectureData,
    PrimitiveProvider,
    Status,
)
from hypothesis.internal.conjecture.engine import BUFFER_SIZE, ConjectureRunner
from hypothesis.internal.conjecture.junkdrawer import (
    ensure_free_stackframes,
    gc_cumulative_time,
)
from hypothesis.internal.conjecture.shrinker import sort_key
from hypothesis.internal.entropy import deterministic_PRNG
from hypothesis.internal.escalation import (
    InterestingOrigin,
    current_pytest_item,
    format_exception,
    get_trimmed_traceback,
    is_hypothesis_file,
)
from hypothesis.internal.healthcheck import fail_health_check
from hypothesis.internal.observability import (
    OBSERVABILITY_COLLECT_COVERAGE,
    TESTCASE_CALLBACKS,
    _system_metadata,
    deliver_json_blob,
    make_testcase,
)
from hypothesis.internal.reflection import (
    convert_positional_arguments,
    define_function_signature,
    function_digest,
    get_pretty_function_description,
    get_signature,
    impersonate,
    is_mock,
    nicerepr,
    proxies,
    repr_call,
)
from hypothesis.internal.scrutineer import (
    MONITORING_TOOL_ID,
    Trace,
    Tracer,
    explanatory_lines,
    tractable_coverage_report,
)
from hypothesis.internal.validation import check_type
from hypothesis.reporting import (
    current_verbosity,
    report,
    verbose_report,
    with_reporter,
)
from hypothesis.statistics import describe_statistics, describe_targets, note_statistics
from hypothesis.strategies._internal.misc import NOTHING
from hypothesis.strategies._internal.strategies import (
    Ex,
    SearchStrategy,
    check_strategy,
)
from hypothesis.strategies._internal.utils import to_jsonable
from hypothesis.vendor.pretty import RepresentationPrinter
from hypothesis.version import __version__

if sys.version_info >= (3, 10):
    from types import EllipsisType as EllipsisType
elif TYPE_CHECKING:
    from builtins import ellipsis as EllipsisType
else:  # pragma: no cover
    EllipsisType = type(Ellipsis)


TestFunc = TypeVar("TestFunc", bound=Callable)


running_under_pytest = False
pytest_shows_exceptiongroups = True
global_force_seed = None
_hypothesis_global_random = None


@attr.s()
class Example:
    args = attr.ib()
    kwargs = attr.ib()
    # Plus two optional arguments for .xfail()
    raises = attr.ib(default=None)
    reason = attr.ib(default=None)


class example:
    """A decorator which ensures a specific example is always tested."""

    def __init__(self, *args: Any, **kwargs: Any) -> None:
        if args and kwargs:
            raise InvalidArgument(
                "Cannot mix positional and keyword arguments for examples"
            )
        if not (args or kwargs):
            raise InvalidArgument("An example must provide at least one argument")

        self.hypothesis_explicit_examples: list[Example] = []
        self._this_example = Example(tuple(args), kwargs)

    def __call__(self, test: TestFunc) -> TestFunc:
        if not hasattr(test, "hypothesis_explicit_examples"):
            test.hypothesis_explicit_examples = self.hypothesis_explicit_examples  # type: ignore
        test.hypothesis_explicit_examples.append(self._this_example)  # type: ignore
        return test

    def xfail(
        self,
        condition: bool = True,  # noqa: FBT002
        *,
        reason: str = "",
        raises: Union[
            type[BaseException], tuple[type[BaseException], ...]
        ] = BaseException,
    ) -> "example":
        """Mark this example as an expected failure, similarly to
        :obj:`pytest.mark.xfail(strict=True) <pytest.mark.xfail>`.

        Expected-failing examples allow you to check that your test does fail on
        some examples, and therefore build confidence that *passing* tests are
        because your code is working, not because the test is missing something.

        .. code-block:: python

            @example(...).xfail()
            @example(...).xfail(reason="Prices must be non-negative")
            @example(...).xfail(raises=(KeyError, ValueError))
            @example(...).xfail(sys.version_info[:2] >= (3, 12), reason="needs py 3.12")
            @example(...).xfail(condition=sys.platform != "linux", raises=OSError)
            def test(x):
                pass

        .. note::

            Expected-failing examples are handled separately from those generated
            by strategies, so you should usually ensure that there is no overlap.

            .. code-block:: python

                @example(x=1, y=0).xfail(raises=ZeroDivisionError)
                @given(x=st.just(1), y=st.integers())  # Missing `.filter(bool)`!
                def test_fraction(x, y):
                    # This test will try the explicit example and see it fail as
                    # expected, then go on to generate more examples from the
                    # strategy.  If we happen to generate y=0, the test will fail
                    # because only the explicit example is treated as xfailing.
                    x / y
        """
        check_type(bool, condition, "condition")
        check_type(str, reason, "reason")
        if not (
            isinstance(raises, type) and issubclass(raises, BaseException)
        ) and not (
            isinstance(raises, tuple)
            and raises  # () -> expected to fail with no error, which is impossible
            and all(
                isinstance(r, type) and issubclass(r, BaseException) for r in raises
            )
        ):
            raise InvalidArgument(
                f"{raises=} must be an exception type or tuple of exception types"
            )
        if condition:
            self._this_example = attr.evolve(
                self._this_example, raises=raises, reason=reason
            )
        return self

    def via(self, whence: str, /) -> "example":
        """Attach a machine-readable label noting whence this example came.

        The idea is that tools will be able to add ``@example()`` cases for you, e.g.
        to maintain a high-coverage set of explicit examples, but also *remove* them
        if they become redundant - without ever deleting manually-added examples:

        .. code-block:: python

            # You can choose to annotate examples, or not, as you prefer
            @example(...)
            @example(...).via("regression test for issue #42")

            # The `hy-` prefix is reserved for automated tooling
            @example(...).via("hy-failing")
            @example(...).via("hy-coverage")
            @example(...).via("hy-target-$label")
            def test(x):
                pass
        """
        if not isinstance(whence, str):
            raise InvalidArgument(".via() must be passed a string")
        # This is deliberately a no-op at runtime; the tools operate on source code.
        return self


def seed(seed: Hashable) -> Callable[[TestFunc], TestFunc]:
    """seed: Start the test execution from a specific seed.

    May be any hashable object. No exact meaning for seed is provided
    other than that for a fixed seed value Hypothesis will try the same
    actions (insofar as it can given external sources of non-
    determinism. e.g. timing and hash randomization).

    Overrides the derandomize setting, which is designed to enable
    deterministic builds rather than reproducing observed failures.

    """

    def accept(test):
        test._hypothesis_internal_use_seed = seed
        current_settings = getattr(test, "_hypothesis_internal_use_settings", None)
        test._hypothesis_internal_use_settings = Settings(
            current_settings, database=None
        )
        return test

    return accept


def reproduce_failure(version: str, blob: bytes) -> Callable[[TestFunc], TestFunc]:
    """Run the example that corresponds to this data blob in order to reproduce
    a failure.

    A test with this decorator *always* runs only one example and always fails.
    If the provided example does not cause a failure, or is in some way invalid
    for this test, then this will fail with a DidNotReproduce error.

    This decorator is not intended to be a permanent addition to your test
    suite. It's simply some code you can add to ease reproduction of a problem
    in the event that you don't have access to the test database. Because of
    this, *no* compatibility guarantees are made between different versions of
    Hypothesis - its API may change arbitrarily from version to version.
    """

    def accept(test):
        test._hypothesis_internal_use_reproduce_failure = (version, blob)
        return test

    return accept


def encode_failure(buffer):
    buffer = bytes(buffer)
    compressed = zlib.compress(buffer)
    if len(compressed) < len(buffer):
        buffer = b"\1" + compressed
    else:
        buffer = b"\0" + buffer
    return base64.b64encode(buffer)


def decode_failure(blob):
    try:
        buffer = base64.b64decode(blob)
    except Exception:
        raise InvalidArgument(f"Invalid base64 encoded string: {blob!r}") from None
    prefix = buffer[:1]
    if prefix == b"\0":
        return buffer[1:]
    elif prefix == b"\1":
        try:
            return zlib.decompress(buffer[1:])
        except zlib.error as err:
            raise InvalidArgument(
                f"Invalid zlib compression for blob {blob!r}"
            ) from err
    else:
        raise InvalidArgument(
            f"Could not decode blob {blob!r}: Invalid start byte {prefix!r}"
        )


def _invalid(message, *, exc=InvalidArgument, test, given_kwargs):
    @impersonate(test)
    def wrapped_test(*arguments, **kwargs):  # pragma: no cover  # coverage limitation
        raise exc(message)

    wrapped_test.is_hypothesis_test = True
    wrapped_test.hypothesis = HypothesisHandle(
        inner_test=test,
        get_fuzz_target=wrapped_test,
        given_kwargs=given_kwargs,
    )
    return wrapped_test


def is_invalid_test(test, original_sig, given_arguments, given_kwargs):
    """Check the arguments to ``@given`` for basic usage constraints.

    Most errors are not raised immediately; instead we return a dummy test
    function that will raise the appropriate error if it is actually called.
    When the user runs a subset of tests (e.g via ``pytest -k``), errors will
    only be reported for tests that actually ran.
    """
    invalid = partial(_invalid, test=test, given_kwargs=given_kwargs)

    if not (given_arguments or given_kwargs):
        return invalid("given must be called with at least one argument")

    params = list(original_sig.parameters.values())
    pos_params = [p for p in params if p.kind is p.POSITIONAL_OR_KEYWORD]
    kwonly_params = [p for p in params if p.kind is p.KEYWORD_ONLY]
    if given_arguments and params != pos_params:
        return invalid(
            "positional arguments to @given are not supported with varargs, "
            "varkeywords, positional-only, or keyword-only arguments"
        )

    if len(given_arguments) > len(pos_params):
        return invalid(
            f"Too many positional arguments for {test.__name__}() were passed to "
            f"@given - expected at most {len(pos_params)} "
            f"arguments, but got {len(given_arguments)} {given_arguments!r}"
        )

    if ... in given_arguments:
        return invalid(
            "... was passed as a positional argument to @given, but may only be "
            "passed as a keyword argument or as the sole argument of @given"
        )

    if given_arguments and given_kwargs:
        return invalid("cannot mix positional and keyword arguments to @given")
    extra_kwargs = [
        k for k in given_kwargs if k not in {p.name for p in pos_params + kwonly_params}
    ]
    if extra_kwargs and (params == [] or params[-1].kind is not params[-1].VAR_KEYWORD):
        arg = extra_kwargs[0]
        return invalid(
            f"{test.__name__}() got an unexpected keyword argument {arg!r}, "
            f"from `{arg}={given_kwargs[arg]!r}` in @given"
        )
    if any(p.default is not p.empty for p in params):
        return invalid("Cannot apply @given to a function with defaults.")

    # This case would raise Unsatisfiable *anyway*, but by detecting it here we can
    # provide a much more helpful error message for people e.g. using the Ghostwriter.
    empty = [
        f"{s!r} (arg {idx})" for idx, s in enumerate(given_arguments) if s is NOTHING
    ] + [f"{name}={s!r}" for name, s in given_kwargs.items() if s is NOTHING]
    if empty:
        strats = "strategies" if len(empty) > 1 else "strategy"
        return invalid(
            f"Cannot generate examples from empty {strats}: " + ", ".join(empty),
            exc=Unsatisfiable,
        )


def execute_explicit_examples(state, wrapped_test, arguments, kwargs, original_sig):
    assert isinstance(state, StateForActualGivenExecution)
    posargs = [
        p.name
        for p in original_sig.parameters.values()
        if p.kind is p.POSITIONAL_OR_KEYWORD
    ]

    for example in reversed(getattr(wrapped_test, "hypothesis_explicit_examples", ())):
        assert isinstance(example, Example)
        # All of this validation is to check that @example() got "the same" arguments
        # as @given, i.e. corresponding to the same parameters, even though they might
        # be any mixture of positional and keyword arguments.
        if example.args:
            assert not example.kwargs
            if any(
                p.kind is p.POSITIONAL_ONLY for p in original_sig.parameters.values()
            ):
                raise InvalidArgument(
                    "Cannot pass positional arguments to @example() when decorating "
                    "a test function which has positional-only parameters."
                )
            if len(example.args) > len(posargs):
                raise InvalidArgument(
                    "example has too many arguments for test. Expected at most "
                    f"{len(posargs)} but got {len(example.args)}"
                )
            example_kwargs = dict(zip(posargs[-len(example.args) :], example.args))
        else:
            example_kwargs = dict(example.kwargs)
        given_kws = ", ".join(
            repr(k) for k in sorted(wrapped_test.hypothesis._given_kwargs)
        )
        example_kws = ", ".join(repr(k) for k in sorted(example_kwargs))
        if given_kws != example_kws:
            raise InvalidArgument(
                f"Inconsistent args: @given() got strategies for {given_kws}, "
                f"but @example() got arguments for {example_kws}"
            ) from None

        # This is certainly true because the example_kwargs exactly match the params
        # reserved by @given(), which are then remove from the function signature.
        assert set(example_kwargs).isdisjoint(kwargs)
        example_kwargs.update(kwargs)

        if Phase.explicit not in state.settings.phases:
            continue

        with local_settings(state.settings):
            fragments_reported = []
            empty_data = ConjectureData.for_buffer(b"")
            try:
                bits = ", ".join(nicerepr(x) for x in arguments) + ", ".join(
                    f"{k}={nicerepr(v)}" for k, v in example_kwargs.items()
                )
                execute_example = partial(
                    state.execute_once,
                    empty_data,
                    is_final=True,
                    print_example=True,
                    example_kwargs=example_kwargs,
                )
                with with_reporter(fragments_reported.append):
                    if example.raises is None:
                        execute_example()
                    else:
                        # @example(...).xfail(...)

                        try:
                            execute_example()
                        except failure_exceptions_to_catch() as err:
                            if not isinstance(err, example.raises):
                                raise
                            # Save a string form of this example; we'll warn if it's
                            # ever generated by the strategy (which can't be xfailed)
                            state.xfail_example_reprs.add(
                                repr_call(state.test, arguments, example_kwargs)
                            )
                        except example.raises as err:
                            # We'd usually check this as early as possible, but it's
                            # possible for failure_exceptions_to_catch() to grow when
                            # e.g. pytest is imported between import- and test-time.
                            raise InvalidArgument(
                                f"@example({bits}) raised an expected {err!r}, "
                                "but Hypothesis does not treat this as a test failure"
                            ) from err
                        else:
                            # Unexpectedly passing; always raise an error in this case.
                            reason = f" because {example.reason}" * bool(example.reason)
                            if example.raises is BaseException:
                                name = "exception"  # special-case no raises= arg
                            elif not isinstance(example.raises, tuple):
                                name = example.raises.__name__
                            elif len(example.raises) == 1:
                                name = example.raises[0].__name__
                            else:
                                name = (
                                    ", ".join(ex.__name__ for ex in example.raises[:-1])
                                    + f", or {example.raises[-1].__name__}"
                                )
                            vowel = name.upper()[0] in "AEIOU"
                            raise AssertionError(
                                f"Expected a{'n' * vowel} {name} from @example({bits})"
                                f"{reason}, but no exception was raised."
                            )
            except UnsatisfiedAssumption:
                # Odd though it seems, we deliberately support explicit examples that
                # are then rejected by a call to `assume()`.  As well as iterative
                # development, this is rather useful to replay Hypothesis' part of
                # a saved failure when other arguments are supplied by e.g. pytest.
                # See https://github.com/HypothesisWorks/hypothesis/issues/2125
                with contextlib.suppress(StopTest):
                    empty_data.conclude_test(Status.INVALID)
            except BaseException as err:
                # In order to support reporting of multiple failing examples, we yield
                # each of the (report text, error) pairs we find back to the top-level
                # runner.  This also ensures that user-facing stack traces have as few
                # frames of Hypothesis internals as possible.
                err = err.with_traceback(get_trimmed_traceback())

                # One user error - whether misunderstanding or typo - we've seen a few
                # times is to pass strategies to @example() where values are expected.
                # Checking is easy, and false-positives not much of a problem, so:
                if isinstance(err, failure_exceptions_to_catch()) and any(
                    isinstance(arg, SearchStrategy)
                    for arg in example.args + tuple(example.kwargs.values())
                ):
                    new = HypothesisWarning(
                        "The @example() decorator expects to be passed values, but "
                        "you passed strategies instead.  See https://hypothesis."
                        "readthedocs.io/en/latest/reproducing.html for details."
                    )
                    new.__cause__ = err
                    err = new

                with contextlib.suppress(StopTest):
                    empty_data.conclude_test(Status.INVALID)
                yield (fragments_reported, err)
                if (
                    state.settings.report_multiple_bugs
                    and pytest_shows_exceptiongroups
                    and isinstance(err, failure_exceptions_to_catch())
                    and not isinstance(err, skip_exceptions_to_reraise())
                ):
                    continue
                break
            finally:
                if fragments_reported:
                    assert fragments_reported[0].startswith("Falsifying example")
                    fragments_reported[0] = fragments_reported[0].replace(
                        "Falsifying example", "Falsifying explicit example", 1
                    )

                tc = make_testcase(
                    start_timestamp=state._start_timestamp,
                    test_name_or_nodeid=state.test_identifier,
                    data=empty_data,
                    how_generated="explicit example",
                    string_repr=state._string_repr,
                    timing=state._timing_features,
                )
                deliver_json_blob(tc)

            if fragments_reported:
                verbose_report(fragments_reported[0].replace("Falsifying", "Trying", 1))
                for f in fragments_reported[1:]:
                    verbose_report(f)


def get_random_for_wrapped_test(test, wrapped_test):
    settings = wrapped_test._hypothesis_internal_use_settings
    wrapped_test._hypothesis_internal_use_generated_seed = None

    if wrapped_test._hypothesis_internal_use_seed is not None:
        return Random(wrapped_test._hypothesis_internal_use_seed)
    elif settings.derandomize:
        return Random(int_from_bytes(function_digest(test)))
    elif global_force_seed is not None:
        return Random(global_force_seed)
    else:
        global _hypothesis_global_random
        if _hypothesis_global_random is None:  # pragma: no cover
            _hypothesis_global_random = Random()
        seed = _hypothesis_global_random.getrandbits(128)
        wrapped_test._hypothesis_internal_use_generated_seed = seed
        return Random(seed)


@attr.s
class Stuff:
    selfy: Any = attr.ib(default=None)
    args: tuple = attr.ib(factory=tuple)
    kwargs: dict = attr.ib(factory=dict)
    given_kwargs: dict = attr.ib(factory=dict)


def process_arguments_to_given(wrapped_test, arguments, kwargs, given_kwargs, params):
    selfy = None
    arguments, kwargs = convert_positional_arguments(wrapped_test, arguments, kwargs)

    # If the test function is a method of some kind, the bound object
    # will be the first named argument if there are any, otherwise the
    # first vararg (if any).
    posargs = [p.name for p in params.values() if p.kind is p.POSITIONAL_OR_KEYWORD]
    if posargs:
        selfy = kwargs.get(posargs[0])
    elif arguments:
        selfy = arguments[0]

    # Ensure that we don't mistake mocks for self here.
    # This can cause the mock to be used as the test runner.
    if is_mock(selfy):
        selfy = None

    arguments = tuple(arguments)

    with ensure_free_stackframes():
        for k, s in given_kwargs.items():
            check_strategy(s, name=k)
            s.validate()

    stuff = Stuff(selfy=selfy, args=arguments, kwargs=kwargs, given_kwargs=given_kwargs)

    return arguments, kwargs, stuff


def skip_exceptions_to_reraise():
    """Return a tuple of exceptions meaning 'skip this test', to re-raise.

    This is intended to cover most common test runners; if you would
    like another to be added please open an issue or pull request adding
    it to this function and to tests/cover/test_lazy_import.py
    """
    # This is a set because nose may simply re-export unittest.SkipTest
    exceptions = set()
    # We use this sys.modules trick to avoid importing libraries -
    # you can't be an instance of a type from an unimported module!
    # This is fast enough that we don't need to cache the result,
    # and more importantly it avoids possible side-effects :-)
    if "unittest" in sys.modules:
        exceptions.add(sys.modules["unittest"].SkipTest)
    if "unittest2" in sys.modules:
        exceptions.add(sys.modules["unittest2"].SkipTest)
    if "nose" in sys.modules:
        exceptions.add(sys.modules["nose"].SkipTest)
    if "_pytest" in sys.modules:
        exceptions.add(sys.modules["_pytest"].outcomes.Skipped)
    return tuple(sorted(exceptions, key=str))


def failure_exceptions_to_catch():
    """Return a tuple of exceptions meaning 'this test has failed', to catch.

    This is intended to cover most common test runners; if you would
    like another to be added please open an issue or pull request.
    """
    # While SystemExit and GeneratorExit are instances of BaseException, we also
    # expect them to be deterministic - unlike KeyboardInterrupt - and so we treat
    # them as standard exceptions, check for flakiness, etc.
    # See https://github.com/HypothesisWorks/hypothesis/issues/2223 for details.
    exceptions = [Exception, SystemExit, GeneratorExit]
    if "_pytest" in sys.modules:
        exceptions.append(sys.modules["_pytest"].outcomes.Failed)
    return tuple(exceptions)


def new_given_signature(original_sig, given_kwargs):
    """Make an updated signature for the wrapped test."""
    return original_sig.replace(
        parameters=[
            p
            for p in original_sig.parameters.values()
            if not (
                p.name in given_kwargs
                and p.kind in (p.POSITIONAL_OR_KEYWORD, p.KEYWORD_ONLY)
            )
        ],
        return_annotation=None,
    )


def default_executor(data, function):
    return function(data)


def get_executor(runner):
    try:
        execute_example = runner.execute_example
    except AttributeError:
        pass
    else:
        return lambda data, function: execute_example(partial(function, data))

    if hasattr(runner, "setup_example") or hasattr(runner, "teardown_example"):
        setup = getattr(runner, "setup_example", None) or (lambda: None)
        teardown = getattr(runner, "teardown_example", None) or (lambda ex: None)

        def execute(data, function):
            token = None
            try:
                token = setup()
                return function(data)
            finally:
                teardown(token)

        return execute

    return default_executor


@contextlib.contextmanager
def unwrap_exception_group() -> Generator[None, None, None]:
    T = TypeVar("T", bound=BaseException)

    def _flatten_group(excgroup: BaseExceptionGroup[T]) -> List[T]:
        found_exceptions: List[T] = []
        for exc in excgroup.exceptions:
            if isinstance(exc, BaseExceptionGroup):
                found_exceptions.extend(_flatten_group(exc))
            else:
                found_exceptions.append(exc)
        return found_exceptions

    try:
        yield
    except BaseExceptionGroup as excgroup:
        frozen_exceptions, non_frozen_exceptions = excgroup.split(Frozen)

        # group only contains Frozen, reraise the group
        # it doesn't matter what we raise, since any exceptions get disregarded
        # and reraised as StopTest if data got frozen.
        if non_frozen_exceptions is None:
            raise
        # in all other cases they are discarded

        # Can RewindRecursive end up in this group?
        _, user_exceptions = non_frozen_exceptions.split(
            lambda e: isinstance(e, (StopTest, HypothesisException))
        )

        # this might contain marker exceptions, or internal errors, but not frozen.
        if user_exceptions is not None:
            raise

        # single marker exception - reraise it
        flattened_non_frozen_exceptions: List[BaseException] = _flatten_group(
            non_frozen_exceptions
        )
        if len(flattened_non_frozen_exceptions) == 1:
            e = flattened_non_frozen_exceptions[0]
            # preserve the cause of the original exception to not hinder debugging
            # note that __context__ is still lost though
            raise e from e.__cause__

        # multiple marker exceptions. If we re-raise the whole group we break
        # a bunch of logic so ....?
        stoptests, non_stoptests = non_frozen_exceptions.split(StopTest)

        # TODO: stoptest+hypothesisexception ...? Is it possible? If so, what do?

        if non_stoptests:
            # TODO: multiple marker exceptions is easy to produce, but the logic in the
            # engine does not handle it... so we just reraise the first one for now.
            e = _flatten_group(non_stoptests)[0]
            raise e from e.__cause__
        assert stoptests is not None

        # multiple stoptests: raising the one with the lowest testcounter
        raise min(_flatten_group(stoptests), key=lambda s_e: s_e.testcounter)


class StateForActualGivenExecution:
    def __init__(self, stuff, test, settings, random, wrapped_test):
        self.test_runner = get_executor(stuff.selfy)
        self.stuff = stuff
        self.settings = settings
        self.last_exception = None
        self.falsifying_examples = ()
        self.random = random
        self.ever_executed = False

        self.is_find = getattr(wrapped_test, "_hypothesis_internal_is_find", False)
        self.wrapped_test = wrapped_test
        self.xfail_example_reprs = set()

        self.test = test

        self.print_given_args = getattr(
            wrapped_test, "_hypothesis_internal_print_given_args", True
        )

        self.files_to_propagate = set()
        self.failed_normally = False
        self.failed_due_to_deadline = False

        self.explain_traces = defaultdict(set)
        self._start_timestamp = time.time()
        self._string_repr = ""
        self._timing_features = {}

    @property
    def test_identifier(self):
        return getattr(
            current_pytest_item.value, "nodeid", None
        ) or get_pretty_function_description(self.wrapped_test)

    def _should_trace(self):
        _trace_obs = TESTCASE_CALLBACKS and OBSERVABILITY_COLLECT_COVERAGE
        _trace_failure = (
            self.failed_normally
            and not self.failed_due_to_deadline
            and {Phase.shrink, Phase.explain}.issubset(self.settings.phases)
        )
        return _trace_obs or _trace_failure

    def execute_once(
        self,
        data,
        *,
        print_example=False,
        is_final=False,
        expected_failure=None,
        example_kwargs=None,
    ):
        """Run the test function once, using ``data`` as input.

        If the test raises an exception, it will propagate through to the
        caller of this method. Depending on its type, this could represent
        an ordinary test failure, or a fatal error, or a control exception.

        If this method returns normally, the test might have passed, or
        it might have placed ``data`` in an unsuccessful state and then
        swallowed the corresponding control exception.
        """

        self.ever_executed = True
        data.is_find = self.is_find

        self._string_repr = ""
        text_repr = None
        if self.settings.deadline is None and not TESTCASE_CALLBACKS:

            @proxies(self.test)
            def test(*args, **kwargs):
                with unwrap_exception_group(), ensure_free_stackframes():
                    return self.test(*args, **kwargs)

        else:

            @proxies(self.test)
            def test(*args, **kwargs):
                arg_drawtime = math.fsum(data.draw_times.values())
                arg_stateful = math.fsum(data._stateful_run_times.values())
                arg_gctime = gc_cumulative_time()
                start = time.perf_counter()
                try:
                    with unwrap_exception_group(), ensure_free_stackframes():
                        result = self.test(*args, **kwargs)
                finally:
                    finish = time.perf_counter()
                    in_drawtime = math.fsum(data.draw_times.values()) - arg_drawtime
                    in_stateful = (
                        math.fsum(data._stateful_run_times.values()) - arg_stateful
                    )
                    in_gctime = gc_cumulative_time() - arg_gctime
                    runtime = finish - start - in_drawtime - in_stateful - in_gctime
                    self._timing_features = {
                        "execute:test": runtime,
                        "overall:gc": in_gctime,
                        **data.draw_times,
                        **data._stateful_run_times,
                    }

                if (current_deadline := self.settings.deadline) is not None:
                    if not is_final:
                        current_deadline = (current_deadline // 4) * 5
                    if runtime >= current_deadline.total_seconds():
                        raise DeadlineExceeded(
                            datetime.timedelta(seconds=runtime), self.settings.deadline
                        )
                return result

        def run(data):
            # Set up dynamic context needed by a single test run.
            if self.stuff.selfy is not None:
                data.hypothesis_runner = self.stuff.selfy
            # Generate all arguments to the test function.
            args = self.stuff.args
            kwargs = dict(self.stuff.kwargs)
            if example_kwargs is None:
                kw, argslices = context.prep_args_kwargs_from_strategies(
                    self.stuff.given_kwargs
                )
            else:
                kw = example_kwargs
                argslices = {}
            kwargs.update(kw)
            if expected_failure is not None:
                nonlocal text_repr
                text_repr = repr_call(test, args, kwargs)
                if text_repr in self.xfail_example_reprs:
                    warnings.warn(
                        f"We generated {text_repr}, which seems identical "
                        "to one of your `@example(...).xfail()` cases.  "
                        "Revise the strategy to avoid this overlap?",
                        HypothesisWarning,
                        # Checked in test_generating_xfailed_examples_warns!
                        stacklevel=6,
                    )

            if print_example or current_verbosity() >= Verbosity.verbose:
                printer = RepresentationPrinter(context=context)
                if print_example:
                    printer.text("Falsifying example:")
                else:
                    printer.text("Trying example:")

                if self.print_given_args:
                    printer.text(" ")
                    printer.repr_call(
                        test.__name__,
                        args,
                        kwargs,
                        force_split=True,
                        arg_slices=argslices,
                        leading_comment=(
                            "# " + context.data.slice_comments[(0, 0)]
                            if (0, 0) in context.data.slice_comments
                            else None
                        ),
                    )
                report(printer.getvalue())

            if TESTCASE_CALLBACKS:
                printer = RepresentationPrinter(context=context)
                printer.repr_call(
                    test.__name__,
                    args,
                    kwargs,
                    force_split=True,
                    arg_slices=argslices,
                    leading_comment=(
                        "# " + context.data.slice_comments[(0, 0)]
                        if (0, 0) in context.data.slice_comments
                        else None
                    ),
                )
                self._string_repr = printer.getvalue()
                data._observability_arguments = {
                    **dict(enumerate(map(to_jsonable, args))),
                    **{k: to_jsonable(v) for k, v in kwargs.items()},
                }

            try:
                return test(*args, **kwargs)
            except TypeError as e:
                # If we sampled from a sequence of strategies, AND failed with a
                # TypeError, *AND that exception mentions SearchStrategy*, add a note:
                if "SearchStrategy" in str(e) and hasattr(
                    data, "_sampled_from_all_strategies_elements_message"
                ):
                    msg, format_arg = data._sampled_from_all_strategies_elements_message
                    add_note(e, msg.format(format_arg))
                raise
            finally:
                if parts := getattr(data, "_stateful_repr_parts", None):
                    self._string_repr = "\n".join(parts)

        # self.test_runner can include the execute_example method, or setup/teardown
        # _example, so it's important to get the PRNG and build context in place first.
        with local_settings(self.settings):
            with deterministic_PRNG():
                with BuildContext(data, is_final=is_final) as context:
                    # providers may throw in per_case_context_fn, and we'd like
                    # `result` to still be set in these cases.
                    result = None
                    with data.provider.per_test_case_context_manager():
                        # Run the test function once, via the executor hook.
                        # In most cases this will delegate straight to `run(data)`.
                        result = self.test_runner(data, run)

        # If a failure was expected, it should have been raised already, so
        # instead raise an appropriate diagnostic error.
        if expected_failure is not None:
            exception, traceback = expected_failure
            if isinstance(exception, DeadlineExceeded) and (
                runtime_secs := math.fsum(
                    v
                    for k, v in self._timing_features.items()
                    if k.startswith("execute:")
                )
            ):
                report(
                    "Unreliable test timings! On an initial run, this "
                    "test took %.2fms, which exceeded the deadline of "
                    "%.2fms, but on a subsequent run it took %.2f ms, "
                    "which did not. If you expect this sort of "
                    "variability in your test timings, consider turning "
                    "deadlines off for this test by setting deadline=None."
                    % (
                        exception.runtime.total_seconds() * 1000,
                        self.settings.deadline.total_seconds() * 1000,
                        runtime_secs * 1000,
                    )
                )
            else:
                report("Failed to reproduce exception. Expected: \n" + traceback)
            raise FlakyFailure(
                f"Hypothesis {text_repr} produces unreliable results: "
                "Falsified on the first call but did not on a subsequent one",
                [exception],
            )
        return result

    def _flaky_replay_to_failure(
        self, err: FlakyReplay, context: BaseException
    ) -> FlakyFailure:
        interesting_examples = [
            self._runner.interesting_examples[io]
            for io in err._interesting_origins
            if io
        ]
        exceptions = [
            ie.extra_information._expected_exception for ie in interesting_examples
        ]
        exceptions.append(context)  # the offending assume (or whatever)
        return FlakyFailure(err.reason, exceptions)

    def _execute_once_for_engine(self, data: ConjectureData) -> None:
        """Wrapper around ``execute_once`` that intercepts test failure
        exceptions and single-test control exceptions, and turns them into
        appropriate method calls to `data` instead.

        This allows the engine to assume that any exception other than
        ``StopTest`` must be a fatal error, and should stop the entire engine.
        """
        trace: Trace = set()
        try:
            if self._should_trace() and Tracer.can_trace():  # pragma: no cover
                # This is in fact covered by our *non-coverage* tests, but due to the
                # settrace() contention *not* by our coverage tests.  Ah well.
                with Tracer() as tracer:
                    try:
                        result = self.execute_once(data)
                        if data.status == Status.VALID:
                            self.explain_traces[None].add(frozenset(tracer.branches))
                    finally:
                        trace = tracer.branches
            else:
                result = self.execute_once(data)
            if result is not None:
                fail_health_check(
                    self.settings,
                    "Tests run under @given should return None, but "
                    f"{self.test.__name__} returned {result!r} instead.",
                    HealthCheck.return_value,
                )
        except UnsatisfiedAssumption as e:
            # An "assume" check failed, so instead we inform the engine that
            # this test run was invalid.
            try:
                data.mark_invalid(e.reason)
            except FlakyReplay as err:
                # This was unexpected, meaning that the assume was flaky.
                # Report it as such.
                raise self._flaky_replay_to_failure(err, e) from None
        except (StopTest, BackendCannotProceed):
            # The engine knows how to handle this control exception, so it's
            # OK to re-raise it.
            raise
        except (
            FailedHealthCheck,
            *skip_exceptions_to_reraise(),
        ):
            # These are fatal errors or control exceptions that should stop the
            # engine, so we re-raise them.
            raise
        except failure_exceptions_to_catch() as e:
            # If an unhandled (i.e., non-Hypothesis) error was raised by
            # Hypothesis-internal code, re-raise it as a fatal error instead
            # of treating it as a test failure.
            filepath = traceback.extract_tb(e.__traceback__)[-1][0]
            if is_hypothesis_file(filepath) and not isinstance(e, HypothesisException):
                raise

            if data.frozen:
                # This can happen if an error occurred in a finally
                # block somewhere, suppressing our original StopTest.
                # We raise a new one here to resume normal operation.
                raise StopTest(data.testcounter) from e
            else:
                # The test failed by raising an exception, so we inform the
                # engine that this test run was interesting. This is the normal
                # path for test runs that fail.
                tb = get_trimmed_traceback()
                info = data.extra_information
                info._expected_traceback = format_exception(e, tb)  # type: ignore
                info._expected_exception = e  # type: ignore
                verbose_report(info._expected_traceback)  # type: ignore

                self.failed_normally = True

                interesting_origin = InterestingOrigin.from_exception(e)
                if trace:  # pragma: no cover
                    # Trace collection is explicitly disabled under coverage.
                    self.explain_traces[interesting_origin].add(frozenset(trace))
                if interesting_origin[0] == DeadlineExceeded:
                    self.failed_due_to_deadline = True
                    self.explain_traces.clear()
                data.mark_interesting(interesting_origin)  # type: ignore  # mypy bug?
        finally:
            # Conditional here so we can save some time constructing the payload; in
            # other cases (without coverage) it's cheap enough to do that regardless.
            if TESTCASE_CALLBACKS:
                if runner := getattr(self, "_runner", None):
                    phase = runner._current_phase
                else:  # pragma: no cover  # in case of messing with internals
                    if self.failed_normally or self.failed_due_to_deadline:
                        phase = "shrink"
                    else:
                        phase = "unknown"
                backend_desc = f", using backend={self.settings.backend!r}" * (
                    self.settings.backend != "hypothesis"
                    and not getattr(runner, "_switch_to_hypothesis_provider", False)
                )
                try:
                    data._observability_args = data.provider.realize(
                        data._observability_args
                    )
                    self._string_repr = data.provider.realize(self._string_repr)
                except BackendCannotProceed:
                    data._observability_args = {}
                    self._string_repr = "<backend failed to realize symbolic arguments>"

                tc = make_testcase(
                    start_timestamp=self._start_timestamp,
                    test_name_or_nodeid=self.test_identifier,
                    data=data,
                    how_generated=f"during {phase} phase{backend_desc}",
                    string_repr=self._string_repr,
                    arguments=data._observability_args,
                    timing=self._timing_features,
                    coverage=tractable_coverage_report(trace) or None,
                    phase=phase,
                    backend_metadata=data.provider.observe_test_case(),
                )
                deliver_json_blob(tc)
                for msg in data.provider.observe_information_messages(
                    lifetime="test_case"
                ):
                    self._deliver_information_message(**msg)
            self._timing_features = {}

    def _deliver_information_message(
        self, *, type: str, title: str, content: Union[str, dict]
    ) -> None:
        deliver_json_blob(
            {
                "type": type,
                "run_start": self._start_timestamp,
                "property": self.test_identifier,
                "title": title,
                "content": content,
            }
        )

    def run_engine(self):
        """Run the test function many times, on database input and generated
        input, using the Conjecture engine.
        """
        # Tell pytest to omit the body of this function from tracebacks
        __tracebackhide__ = True
        try:
            database_key = self.wrapped_test._hypothesis_internal_database_key
        except AttributeError:
            if global_force_seed is None:
                database_key = function_digest(self.test)
            else:
                database_key = None

        runner = self._runner = ConjectureRunner(
            self._execute_once_for_engine,
            settings=self.settings,
            random=self.random,
            database_key=database_key,
        )
        # Use the Conjecture engine to run the test function many times
        # on different inputs.
        runner.run()
        note_statistics(runner.statistics)
        if TESTCASE_CALLBACKS:
            self._deliver_information_message(
                type="info",
                title="Hypothesis Statistics",
                content=describe_statistics(runner.statistics),
            )
            for msg in (
                p if isinstance(p := runner.provider, PrimitiveProvider) else p(None)
            ).observe_information_messages(lifetime="test_function"):
                self._deliver_information_message(**msg)

        if runner.call_count == 0:
            return
        if runner.interesting_examples:
            self.falsifying_examples = sorted(
                runner.interesting_examples.values(),
                key=lambda d: sort_key(d.buffer),
                reverse=True,
            )
        else:
            if runner.valid_examples == 0:
                rep = get_pretty_function_description(self.test)
                raise Unsatisfiable(f"Unable to satisfy assumptions of {rep}")

        # If we have not traced executions, warn about that now (but only when
        # we'd expect to do so reliably, i.e. on CPython>=3.12)
        if (
            sys.version_info[:2] >= (3, 12)
            and not PYPY
            and self._should_trace()
            and not Tracer.can_trace()
        ):  # pragma: no cover
            # actually covered by our tests, but only on >= 3.12
            warnings.warn(
                "avoiding tracing test function because tool id "
                f"{MONITORING_TOOL_ID} is already taken by tool "
                f"{sys.monitoring.get_tool(MONITORING_TOOL_ID)}.",
                HypothesisWarning,
                stacklevel=3,
            )

        if not self.falsifying_examples:
            return
        elif not (self.settings.report_multiple_bugs and pytest_shows_exceptiongroups):
            # Pretend that we only found one failure, by discarding the others.
            del self.falsifying_examples[:-1]

        # The engine found one or more failures, so we need to reproduce and
        # report them.

        errors_to_report = []

        report_lines = describe_targets(runner.best_observed_targets)
        if report_lines:
            report_lines.append("")

        explanations = explanatory_lines(self.explain_traces, self.settings)
        for falsifying_example in self.falsifying_examples:
            info = falsifying_example.extra_information
            fragments = []

            ran_example = runner.new_conjecture_data_for_buffer(
                falsifying_example.buffer
            )
            ran_example.slice_comments = falsifying_example.slice_comments
            tb = None
            origin = None
            assert info is not None
            assert info._expected_exception is not None
            try:
                with with_reporter(fragments.append):
                    self.execute_once(
                        ran_example,
                        print_example=not self.is_find,
                        is_final=True,
                        expected_failure=(
                            info._expected_exception,
                            info._expected_traceback,
                        ),
                    )
            except StopTest as e:
                # Link the expected exception from the first run. Not sure
                # how to access the current exception, if it failed
                # differently on this run. In fact, in the only known
                # reproducer, the StopTest is caused by OVERRUN before the
                # test is even executed. Possibly because all initial examples
                # failed until the final non-traced replay, and something was
                # exhausted? Possibly a FIXME, but sufficiently weird to
                # ignore for now.
                err = FlakyFailure(
                    "Inconsistent results: An example failed on the "
                    "first run but now succeeds (or fails with another "
                    "error, or is for some reason not runnable).",
                    [info._expected_exception or e],  # (note: e is a BaseException)
                )
                errors_to_report.append((fragments, err))
            except UnsatisfiedAssumption as e:  # pragma: no cover  # ironically flaky
                err = FlakyFailure(
                    "Unreliable assumption: An example which satisfied "
                    "assumptions on the first run now fails it.",
                    [e],
                )
                errors_to_report.append((fragments, err))
            except BaseException as e:
                # If we have anything for explain-mode, this is the time to report.
                fragments.extend(explanations[falsifying_example.interesting_origin])
                errors_to_report.append(
                    (fragments, e.with_traceback(get_trimmed_traceback()))
                )
                tb = format_exception(e, get_trimmed_traceback(e))
                origin = InterestingOrigin.from_exception(e)
            else:
                # execute_once() will always raise either the expected error, or Flaky.
                raise NotImplementedError("This should be unreachable")
            finally:
                # log our observability line for the final failing example
                tc = {
                    "type": "test_case",
                    "run_start": self._start_timestamp,
                    "property": self.test_identifier,
                    "status": "passed" if sys.exc_info()[0] else "failed",
                    "status_reason": str(origin or "unexpected/flaky pass"),
                    "representation": self._string_repr,
                    "arguments": ran_example._observability_args,
                    "how_generated": "minimal failing example",
                    "features": {
                        **{
                            f"target:{k}".strip(":"): v
                            for k, v in ran_example.target_observations.items()
                        },
                        **ran_example.events,
                    },
                    "timing": self._timing_features,
                    "coverage": None,  # Not recorded when we're replaying the MFE
                    "metadata": {
                        "traceback": tb,
                        "predicates": ran_example._observability_predicates,
                        **_system_metadata(),
                    },
                }
                deliver_json_blob(tc)
                # Whether or not replay actually raised the exception again, we want
                # to print the reproduce_failure decorator for the failing example.
                if self.settings.print_blob:
                    fragments.append(
                        "\nYou can reproduce this example by temporarily adding "
                        "@reproduce_failure(%r, %r) as a decorator on your test case"
                        % (__version__, encode_failure(falsifying_example.buffer))
                    )
                # Mostly useful for ``find`` and ensuring that objects that
                # hold on to a reference to ``data`` know that it's now been
                # finished and they can't draw more data from it.
                ran_example.freeze()  # pragma: no branch
                # No branch is possible here because we never have an active exception.
        _raise_to_user(
            errors_to_report,
            self.settings,
            report_lines,
            verified_by=runner._verified_by,
        )


def _raise_to_user(
    errors_to_report, settings, target_lines, trailer="", verified_by=None
):
    """Helper function for attaching notes and grouping multiple errors."""
    failing_prefix = "Falsifying example: "
    ls = []
    for fragments, err in errors_to_report:
        for note in fragments:
            add_note(err, note)
            if note.startswith(failing_prefix):
                ls.append(note.removeprefix(failing_prefix))
    if current_pytest_item.value:
        current_pytest_item.value._hypothesis_failing_examples = ls

    if len(errors_to_report) == 1:
        _, the_error_hypothesis_found = errors_to_report[0]
    else:
        assert errors_to_report
        the_error_hypothesis_found = BaseExceptionGroup(
            f"Hypothesis found {len(errors_to_report)} distinct failures{trailer}.",
            [e for _, e in errors_to_report],
        )

    if settings.verbosity >= Verbosity.normal:
        for line in target_lines:
            add_note(the_error_hypothesis_found, line)

    if verified_by:
        msg = f"backend={verified_by!r} claimed to verify this test passes - please send them a bug report!"
        add_note(err, msg)

    raise the_error_hypothesis_found


@contextlib.contextmanager
def fake_subTest(self, msg=None, **__):
    """Monkeypatch for `unittest.TestCase.subTest` during `@given`.

    If we don't patch this out, each failing example is reported as a
    separate failing test by the unittest test runner, which is
    obviously incorrect. We therefore replace it for the duration with
    this version.
    """
    warnings.warn(
        "subTest per-example reporting interacts badly with Hypothesis "
        "trying hundreds of examples, so we disable it for the duration of "
        "any test that uses `@given`.",
        HypothesisWarning,
        stacklevel=2,
    )
    yield


@attr.s()
class HypothesisHandle:
    """This object is provided as the .hypothesis attribute on @given tests.

    Downstream users can reassign its attributes to insert custom logic into
    the execution of each case, for example by converting an async into a
    sync function.

    This must be an attribute of an attribute, because reassignment of a
    first-level attribute would not be visible to Hypothesis if the function
    had been decorated before the assignment.

    See https://github.com/HypothesisWorks/hypothesis/issues/1257 for more
    information.
    """

    inner_test = attr.ib()
    _get_fuzz_target = attr.ib()
    _given_kwargs = attr.ib()

    @property
    def fuzz_one_input(
        self,
    ) -> Callable[[Union[bytes, bytearray, memoryview, BinaryIO]], Optional[bytes]]:
        """Run the test as a fuzz target, driven with the `buffer` of bytes.

        Returns None if buffer invalid for the strategy, canonical pruned
        bytes if the buffer was valid, and leaves raised exceptions alone.
        """
        # Note: most users, if they care about fuzzer performance, will access the
        # property and assign it to a local variable to move the attribute lookup
        # outside their fuzzing loop / before the fork point.  We cache it anyway,
        # so that naive or unusual use-cases get the best possible performance too.
        try:
            return self.__cached_target  # type: ignore
        except AttributeError:
            self.__cached_target = self._get_fuzz_target()
            return self.__cached_target


@overload
def given(
    _: EllipsisType, /
) -> Callable[
    [Callable[..., Optional[Coroutine[Any, Any, None]]]], Callable[[], None]
]:  # pragma: no cover
    ...


@overload
def given(
    *_given_arguments: SearchStrategy[Any],
) -> Callable[
    [Callable[..., Optional[Coroutine[Any, Any, None]]]], Callable[..., None]
]:  # pragma: no cover
    ...


@overload
def given(
    **_given_kwargs: Union[SearchStrategy[Any], EllipsisType],
) -> Callable[
    [Callable[..., Optional[Coroutine[Any, Any, None]]]], Callable[..., None]
]:  # pragma: no cover
    ...


def given(
    *_given_arguments: Union[SearchStrategy[Any], EllipsisType],
    **_given_kwargs: Union[SearchStrategy[Any], EllipsisType],
) -> Callable[
    [Callable[..., Optional[Coroutine[Any, Any, None]]]], Callable[..., None]
]:
    """A decorator for turning a test function that accepts arguments into a
    randomized test.

    This is the main entry point to Hypothesis.
    """

    def run_test_as_given(test):
        if inspect.isclass(test):
            # Provide a meaningful error to users, instead of exceptions from
            # internals that assume we're dealing with a function.
            raise InvalidArgument("@given cannot be applied to a class.")
        given_arguments = tuple(_given_arguments)
        given_kwargs = dict(_given_kwargs)

        original_sig = get_signature(test)
        if given_arguments == (Ellipsis,) and not given_kwargs:
            # user indicated that they want to infer all arguments
            given_kwargs = {
                p.name: Ellipsis
                for p in original_sig.parameters.values()
                if p.kind in (p.POSITIONAL_OR_KEYWORD, p.KEYWORD_ONLY)
            }
            given_arguments = ()

        check_invalid = is_invalid_test(
            test, original_sig, given_arguments, given_kwargs
        )

        # If the argument check found problems, return a dummy test function
        # that will raise an error if it is actually called.
        if check_invalid is not None:
            return check_invalid

        # Because the argument check succeeded, we can convert @given's
        # positional arguments into keyword arguments for simplicity.
        if given_arguments:
            assert not given_kwargs
            posargs = [
                p.name
                for p in original_sig.parameters.values()
                if p.kind is p.POSITIONAL_OR_KEYWORD
            ]
            given_kwargs = dict(list(zip(posargs[::-1], given_arguments[::-1]))[::-1])
        # These have been converted, so delete them to prevent accidental use.
        del given_arguments

        new_signature = new_given_signature(original_sig, given_kwargs)

        # Use type information to convert "infer" arguments into appropriate strategies.
        if ... in given_kwargs.values():
            hints = get_type_hints(test)
        for name in [name for name, value in given_kwargs.items() if value is ...]:
            if name not in hints:
                return _invalid(
                    f"passed {name}=... for {test.__name__}, but {name} has "
                    "no type annotation",
                    test=test,
                    given_kwargs=given_kwargs,
                )
            given_kwargs[name] = st.from_type(hints[name])

        prev_self = Unset = object()

        @impersonate(test)
        @define_function_signature(test.__name__, test.__doc__, new_signature)
        def wrapped_test(*arguments, **kwargs):
            # Tell pytest to omit the body of this function from tracebacks
            __tracebackhide__ = True

            test = wrapped_test.hypothesis.inner_test

            if getattr(test, "is_hypothesis_test", False):
                raise InvalidArgument(
                    f"You have applied @given to the test {test.__name__} more than "
                    "once, which wraps the test several times and is extremely slow. "
                    "A similar effect can be gained by combining the arguments "
                    "of the two calls to given. For example, instead of "
                    "@given(booleans()) @given(integers()), you could write "
                    "@given(booleans(), integers())"
                )

            settings = wrapped_test._hypothesis_internal_use_settings

            random = get_random_for_wrapped_test(test, wrapped_test)

            arguments, kwargs, stuff = process_arguments_to_given(
                wrapped_test, arguments, kwargs, given_kwargs, new_signature.parameters
            )

            if (
                inspect.iscoroutinefunction(test)
                and get_executor(stuff.selfy) is default_executor
            ):
                # See https://github.com/HypothesisWorks/hypothesis/issues/3054
                # If our custom executor doesn't handle coroutines, or we return an
                # awaitable from a non-async-def function, we just rely on the
                # return_value health check.  This catches most user errors though.
                raise InvalidArgument(
                    "Hypothesis doesn't know how to run async test functions like "
                    f"{test.__name__}.  You'll need to write a custom executor, "
                    "or use a library like pytest-asyncio or pytest-trio which can "
                    "handle the translation for you.\n    See https://hypothesis."
                    "readthedocs.io/en/latest/details.html#custom-function-execution"
                )

            runner = stuff.selfy
            if isinstance(stuff.selfy, TestCase) and test.__name__ in dir(TestCase):
                msg = (
                    f"You have applied @given to the method {test.__name__}, which is "
                    "used by the unittest runner but is not itself a test."
                    "  This is not useful in any way."
                )
                fail_health_check(settings, msg, HealthCheck.not_a_test_method)
            if bad_django_TestCase(runner):  # pragma: no cover
                # Covered by the Django tests, but not the pytest coverage task
                raise InvalidArgument(
                    "You have applied @given to a method on "
                    f"{type(runner).__qualname__}, but this "
                    "class does not inherit from the supported versions in "
                    "`hypothesis.extra.django`.  Use the Hypothesis variants "
                    "to ensure that each example is run in a separate "
                    "database transaction."
                )

            nonlocal prev_self
            # Check selfy really is self (not e.g. a mock) before we health-check
            cur_self = (
                stuff.selfy
                if getattr(type(stuff.selfy), test.__name__, None) is wrapped_test
                else None
            )
            if prev_self is Unset:
                prev_self = cur_self
            elif cur_self is not prev_self:
                msg = (
                    f"The method {test.__qualname__} was called from multiple "
                    "different executors. This may lead to flaky tests and "
                    "nonreproducible errors when replaying from database."
                )
                fail_health_check(settings, msg, HealthCheck.differing_executors)

            state = StateForActualGivenExecution(
                stuff, test, settings, random, wrapped_test
            )

            reproduce_failure = wrapped_test._hypothesis_internal_use_reproduce_failure

            # If there was a @reproduce_failure decorator, use it to reproduce
            # the error (or complain that we couldn't). Either way, this will
            # always raise some kind of error.
            if reproduce_failure is not None:
                expected_version, failure = reproduce_failure
                if expected_version != __version__:
                    raise InvalidArgument(
                        "Attempting to reproduce a failure from a different "
                        "version of Hypothesis. This failure is from %s, but "
                        "you are currently running %r. Please change your "
                        "Hypothesis version to a matching one."
                        % (expected_version, __version__)
                    )
                try:
                    state.execute_once(
                        ConjectureData.for_buffer(decode_failure(failure)),
                        print_example=True,
                        is_final=True,
                    )
                    raise DidNotReproduce(
                        "Expected the test to raise an error, but it "
                        "completed successfully."
                    )
                except StopTest:
                    raise DidNotReproduce(
                        "The shape of the test data has changed in some way "
                        "from where this blob was defined. Are you sure "
                        "you're running the same test?"
                    ) from None
                except UnsatisfiedAssumption:
                    raise DidNotReproduce(
                        "The test data failed to satisfy an assumption in the "
                        "test. Have you added it since this blob was generated?"
                    ) from None

            # There was no @reproduce_failure, so start by running any explicit
            # examples from @example decorators.
            errors = list(
                execute_explicit_examples(
                    state, wrapped_test, arguments, kwargs, original_sig
                )
            )
            if errors:
                # If we're not going to report multiple bugs, we would have
                # stopped running explicit examples at the first failure.
                assert len(errors) == 1 or state.settings.report_multiple_bugs

                # If an explicit example raised a 'skip' exception, ensure it's never
                # wrapped up in an exception group.  Because we break out of the loop
                # immediately on finding a skip, if present it's always the last error.
                if isinstance(errors[-1][1], skip_exceptions_to_reraise()):
                    # Covered by `test_issue_3453_regression`, just in a subprocess.
                    del errors[:-1]  # pragma: no cover

                _raise_to_user(errors, state.settings, [], " in explicit examples")

            # If there were any explicit examples, they all ran successfully.
            # The next step is to use the Conjecture engine to run the test on
            # many different inputs.

            ran_explicit_examples = Phase.explicit in state.settings.phases and getattr(
                wrapped_test, "hypothesis_explicit_examples", ()
            )
            SKIP_BECAUSE_NO_EXAMPLES = unittest.SkipTest(
                "Hypothesis has been told to run no examples for this test."
            )
            if not (
                Phase.reuse in settings.phases or Phase.generate in settings.phases
            ):
                if not ran_explicit_examples:
                    raise SKIP_BECAUSE_NO_EXAMPLES
                return

            try:
                if isinstance(runner, TestCase) and hasattr(runner, "subTest"):
                    subTest = runner.subTest
                    try:
                        runner.subTest = types.MethodType(fake_subTest, runner)
                        state.run_engine()
                    finally:
                        runner.subTest = subTest
                else:
                    state.run_engine()
            except BaseException as e:
                # The exception caught here should either be an actual test
                # failure (or BaseExceptionGroup), or some kind of fatal error
                # that caused the engine to stop.
                generated_seed = wrapped_test._hypothesis_internal_use_generated_seed
                with local_settings(settings):
                    if not (state.failed_normally or generated_seed is None):
                        if running_under_pytest:
                            report(
                                f"You can add @seed({generated_seed}) to this test or "
                                f"run pytest with --hypothesis-seed={generated_seed} "
                                "to reproduce this failure."
                            )
                        else:
                            report(
                                f"You can add @seed({generated_seed}) to this test to "
                                "reproduce this failure."
                            )
                    # The dance here is to avoid showing users long tracebacks
                    # full of Hypothesis internals they don't care about.
                    # We have to do this inline, to avoid adding another
                    # internal stack frame just when we've removed the rest.
                    #
                    # Using a variable for our trimmed error ensures that the line
                    # which will actually appear in tracebacks is as clear as
                    # possible - "raise the_error_hypothesis_found".
                    the_error_hypothesis_found = e.with_traceback(
                        None
                        if isinstance(e, BaseExceptionGroup)
                        else get_trimmed_traceback()
                    )
                    raise the_error_hypothesis_found

            if not (ran_explicit_examples or state.ever_executed):
                raise SKIP_BECAUSE_NO_EXAMPLES

        def _get_fuzz_target() -> (
            Callable[[Union[bytes, bytearray, memoryview, BinaryIO]], Optional[bytes]]
        ):
            # Because fuzzing interfaces are very performance-sensitive, we use a
            # somewhat more complicated structure here.  `_get_fuzz_target()` is
            # called by the `HypothesisHandle.fuzz_one_input` property, allowing
            # us to defer our collection of the settings, random instance, and
            # reassignable `inner_test` (etc) until `fuzz_one_input` is accessed.
            #
            # We then share the performance cost of setting up `state` between
            # many invocations of the target.  We explicitly force `deadline=None`
            # for performance reasons, saving ~40% the runtime of an empty test.
            test = wrapped_test.hypothesis.inner_test
            settings = Settings(
                parent=wrapped_test._hypothesis_internal_use_settings, deadline=None
            )
            random = get_random_for_wrapped_test(test, wrapped_test)
            _args, _kwargs, stuff = process_arguments_to_given(
                wrapped_test, (), {}, given_kwargs, new_signature.parameters
            )
            assert not _args
            assert not _kwargs
            state = StateForActualGivenExecution(
                stuff, test, settings, random, wrapped_test
            )
            digest = function_digest(test)
            # We track the minimal-so-far example for each distinct origin, so
            # that we track log-n instead of n examples for long runs.  In particular
            # it means that we saturate for common errors in long runs instead of
            # storing huge volumes of low-value data.
            minimal_failures: dict = {}

            def fuzz_one_input(
                buffer: Union[bytes, bytearray, memoryview, BinaryIO]
            ) -> Optional[bytes]:
                # This inner part is all that the fuzzer will actually run,
                # so we keep it as small and as fast as possible.
                if isinstance(buffer, io.IOBase):
                    buffer = buffer.read(BUFFER_SIZE)
                assert isinstance(buffer, (bytes, bytearray, memoryview))
                data = ConjectureData.for_buffer(buffer)
                try:
                    state.execute_once(data)
                except (StopTest, UnsatisfiedAssumption):
                    return None
                except BaseException:
                    buffer = bytes(data.buffer)
                    known = minimal_failures.get(data.interesting_origin)
                    if settings.database is not None and (
                        known is None or sort_key(buffer) <= sort_key(known)
                    ):
                        settings.database.save(digest, buffer)
                        minimal_failures[data.interesting_origin] = buffer
                    raise
                return bytes(data.buffer)

            fuzz_one_input.__doc__ = HypothesisHandle.fuzz_one_input.__doc__
            return fuzz_one_input

        # After having created the decorated test function, we need to copy
        # over some attributes to make the switch as seamless as possible.

        for attrib in dir(test):
            if not (attrib.startswith("_") or hasattr(wrapped_test, attrib)):
                setattr(wrapped_test, attrib, getattr(test, attrib))
        wrapped_test.is_hypothesis_test = True
        if hasattr(test, "_hypothesis_internal_settings_applied"):
            # Used to check if @settings is applied twice.
            wrapped_test._hypothesis_internal_settings_applied = True
        wrapped_test._hypothesis_internal_use_seed = getattr(
            test, "_hypothesis_internal_use_seed", None
        )
        wrapped_test._hypothesis_internal_use_settings = (
            getattr(test, "_hypothesis_internal_use_settings", None) or Settings.default
        )
        wrapped_test._hypothesis_internal_use_reproduce_failure = getattr(
            test, "_hypothesis_internal_use_reproduce_failure", None
        )
        wrapped_test.hypothesis = HypothesisHandle(test, _get_fuzz_target, given_kwargs)
        return wrapped_test

    return run_test_as_given


def find(
    specifier: SearchStrategy[Ex],
    condition: Callable[[Any], bool],
    *,
    settings: Optional[Settings] = None,
    random: Optional[Random] = None,
    database_key: Optional[bytes] = None,
) -> Ex:
    """Returns the minimal example from the given strategy ``specifier`` that
    matches the predicate function ``condition``."""
    if settings is None:
        settings = Settings(max_examples=2000)
    settings = Settings(
        settings, suppress_health_check=list(HealthCheck), report_multiple_bugs=False
    )

    if database_key is None and settings.database is not None:
        # Note: The database key is not guaranteed to be unique. If not, replaying
        # of database examples may fail to reproduce due to being replayed on the
        # wrong condition.
        database_key = function_digest(condition)

    if not isinstance(specifier, SearchStrategy):
        raise InvalidArgument(
            f"Expected SearchStrategy but got {specifier!r} of "
            f"type {type(specifier).__name__}"
        )
    specifier.validate()

    last: list[Ex] = []

    @settings
    @given(specifier)
    def test(v):
        if condition(v):
            last[:] = [v]
            raise Found

    if random is not None:
        test = seed(random.getrandbits(64))(test)

    # Aliasing as Any avoids mypy errors (attr-defined) when accessing and
    # setting custom attributes on the decorated function or class.
    _test: Any = test
    _test._hypothesis_internal_is_find = True
    _test._hypothesis_internal_database_key = database_key

    try:
        test()
    except Found:
        return last[0]

    raise NoSuchExample(get_pretty_function_description(condition))<|MERGE_RESOLUTION|>--- conflicted
+++ resolved
@@ -23,7 +23,7 @@
 import warnings
 import zlib
 from collections import defaultdict
-from collections.abc import Coroutine, Hashable
+from collections.abc import Coroutine, Generator, Hashable
 from functools import partial
 from random import Random
 from typing import (
@@ -31,13 +31,6 @@
     Any,
     BinaryIO,
     Callable,
-<<<<<<< HEAD
-    Coroutine,
-    Generator,
-    Hashable,
-    List,
-=======
->>>>>>> 2fd99dd0
     Optional,
     TypeVar,
     Union,
@@ -746,8 +739,8 @@
 def unwrap_exception_group() -> Generator[None, None, None]:
     T = TypeVar("T", bound=BaseException)
 
-    def _flatten_group(excgroup: BaseExceptionGroup[T]) -> List[T]:
-        found_exceptions: List[T] = []
+    def _flatten_group(excgroup: BaseExceptionGroup[T]) -> list[T]:
+        found_exceptions: list[T] = []
         for exc in excgroup.exceptions:
             if isinstance(exc, BaseExceptionGroup):
                 found_exceptions.extend(_flatten_group(exc))
@@ -777,7 +770,7 @@
             raise
 
         # single marker exception - reraise it
-        flattened_non_frozen_exceptions: List[BaseException] = _flatten_group(
+        flattened_non_frozen_exceptions: list[BaseException] = _flatten_group(
             non_frozen_exceptions
         )
         if len(flattened_non_frozen_exceptions) == 1:
