# This file is part of Hypothesis, which may be found at
# https://github.com/HypothesisWorks/hypothesis/
#
# Most of this work is copyright (C) 2013-2021 David R. MacIver
# (david@drmaciver.com), but it contains contributions by others. See
# CONTRIBUTING.rst for a full list of people who may hold copyright, and
# consult the git log if you need to determine who owns an individual
# contribution.
#
# This Source Code Form is subject to the terms of the Mozilla Public License,
# v. 2.0. If a copy of the MPL was not distributed with this file, You can
# obtain one at https://mozilla.org/MPL/2.0/.
#
# END HEADER

"""This module provides support for a stateful style of testing, where tests
attempt to find a sequence of operations that cause a breakage rather than just
a single value.

Notably, the set of steps available at any point may depend on the
execution to date.
"""

import inspect
from copy import copy
from functools import lru_cache
from io import StringIO
from operator import attrgetter
from typing import (
    Any,
    Callable,
    Dict,
    Iterable,
    List,
    Optional,
    Sequence,
    Union,
    overload,
)
from unittest import TestCase

import attr

from hypothesis import strategies as st
from hypothesis._settings import HealthCheck, Verbosity, settings as Settings
from hypothesis.control import current_build_context
from hypothesis.core import TestFunc, given
from hypothesis.errors import InvalidArgument, InvalidDefinition
from hypothesis.internal.conjecture import utils as cu
from hypothesis.internal.reflection import function_digest, nicerepr, proxies
from hypothesis.internal.validation import check_type
from hypothesis.reporting import current_verbosity, report
from hypothesis.strategies._internal.featureflags import FeatureStrategy
from hypothesis.strategies._internal.strategies import (
    Ex,
    Ex_Inv,
    OneOfStrategy,
    SearchStrategy,
    check_strategy,
)
from hypothesis.vendor.pretty import RepresentationPrinter

STATE_MACHINE_RUN_LABEL = cu.calc_label_from_name("another state machine step")
SHOULD_CONTINUE_LABEL = cu.calc_label_from_name("should we continue drawing")


class _OmittedArgument:
    """Sentinel class to prevent overlapping overloads in type hints. See comments
    above the overloads of @rule."""


class TestCaseProperty:  # pragma: no cover
    def __get__(self, obj, typ=None):
        if obj is not None:
            typ = type(obj)
        return typ._to_test_case()

    def __set__(self, obj, value):
        raise AttributeError("Cannot set TestCase")

    def __delete__(self, obj):
        raise AttributeError("Cannot delete TestCase")


def run_state_machine_as_test(state_machine_factory, *, settings=None):
    """Run a state machine definition as a test, either silently doing nothing
    or printing a minimal breaking program and raising an exception.

    state_machine_factory is anything which returns an instance of
    RuleBasedStateMachine when called with no arguments - it can be a class or a
    function. settings will be used to control the execution of the test.
    """
    if settings is None:
        try:
            settings = state_machine_factory.TestCase.settings
            check_type(Settings, settings, "state_machine_factory.TestCase.settings")
        except AttributeError:
            settings = Settings(deadline=None, suppress_health_check=HealthCheck.all())
    check_type(Settings, settings, "settings")

    @settings
    @given(st.data())
    def run_state_machine(factory, data):
        cd = data.conjecture_data
        machine = factory()
        check_type(RuleBasedStateMachine, machine, "state_machine_factory()")
        cd.hypothesis_runner = machine

        print_steps = (
            current_build_context().is_final or current_verbosity() >= Verbosity.debug
        )
        try:
            if print_steps:
                report(f"state = {machine.__class__.__name__}()")
            machine.check_invariants()
            max_steps = settings.stateful_step_count
            steps_run = 0

            while True:
                # We basically always want to run the maximum number of steps,
                # but need to leave a small probability of terminating early
                # in order to allow for reducing the number of steps once we
                # find a failing test case, so we stop with probability of
                # 2 ** -16 during normal operation but force a stop when we've
                # generated enough steps.
                cd.start_example(STATE_MACHINE_RUN_LABEL)
                if steps_run == 0:
                    cd.draw_bits(16, forced=1)
                elif steps_run >= max_steps:
                    cd.draw_bits(16, forced=0)
                    break
                else:
                    # All we really care about is whether this value is zero
                    # or non-zero, so if it's > 1 we discard it and insert a
                    # replacement value after
                    cd.start_example(SHOULD_CONTINUE_LABEL)
                    should_continue_value = cd.draw_bits(16)
                    if should_continue_value > 1:
                        cd.stop_example(discard=True)
                        cd.draw_bits(16, forced=int(bool(should_continue_value)))
                    else:
                        cd.stop_example()
                        if should_continue_value == 0:
                            break
                steps_run += 1

                # Choose a rule to run, preferring an initialize rule if there are
                # any which have not been run yet.
                if machine._initialize_rules_to_run:
                    init_rules = [
                        st.tuples(st.just(rule), st.fixed_dictionaries(rule.arguments))
                        for rule in machine._initialize_rules_to_run
                    ]
                    rule, data = cd.draw(st.one_of(init_rules))
                    machine._initialize_rules_to_run.remove(rule)
                else:
                    rule, data = cd.draw(machine._rules_strategy)

                # Pretty-print the values this rule was called with *before* calling
                # _add_result_to_targets, to avoid printing arguments which are also
                # a return value using the variable name they are assigned to.
                # See https://github.com/HypothesisWorks/hypothesis/issues/2341
                if print_steps:
                    data_to_print = {
                        k: machine._pretty_print(v) for k, v in data.items()
                    }

                # Assign 'result' here in case executing the rule fails below
                result = multiple()
                try:
                    data = dict(data)
                    for k, v in list(data.items()):
                        if isinstance(v, VarReference):
                            data[k] = machine.names_to_values[v.name]
                    result = rule.function(machine, **data)
                    if rule.targets:
                        if isinstance(result, MultipleResults):
                            for single_result in result.values:
                                machine._add_result_to_targets(
                                    rule.targets, single_result
                                )
                        else:
                            machine._add_result_to_targets(rule.targets, result)
                finally:
                    if print_steps:
                        # 'result' is only used if the step has target bundles.
                        # If it does, and the result is a 'MultipleResult',
                        # then 'print_step' prints a multi-variable assignment.
                        machine._print_step(rule, data_to_print, result)
                machine.check_invariants()
                cd.stop_example()
        finally:
            if print_steps:
                report("state.teardown()")
            machine.teardown()

    # Use a machine digest to identify stateful tests in the example database
    run_state_machine.hypothesis.inner_test._hypothesis_internal_add_digest = (
        function_digest(state_machine_factory)
    )
    # Copy some attributes so @seed and @reproduce_failure "just work"
    run_state_machine._hypothesis_internal_use_seed = getattr(
        state_machine_factory, "_hypothesis_internal_use_seed", None
    )
    run_state_machine._hypothesis_internal_use_reproduce_failure = getattr(
        state_machine_factory, "_hypothesis_internal_use_reproduce_failure", None
    )
    run_state_machine._hypothesis_internal_print_given_args = False

    run_state_machine(state_machine_factory)


class StateMachineMeta(type):
    def __setattr__(self, name, value):
        if name == "settings" and isinstance(value, Settings):
            raise AttributeError(
                (
                    "Assigning {cls}.settings = {value} does nothing. Assign "
                    "to {cls}.TestCase.settings, or use @{value} as a decorator "
                    "on the {cls} class."
                ).format(cls=self.__name__, value=value)
            )
        return type.__setattr__(self, name, value)


class RuleBasedStateMachine(metaclass=StateMachineMeta):
    """A RuleBasedStateMachine gives you a structured way to define state machines.

    The idea is that a state machine carries a bunch of types of data
    divided into Bundles, and has a set of rules which may read data
    from bundles (or just from normal strategies) and push data onto
    bundles. At any given point a random applicable rule will be
    executed.
    """

    _rules_per_class: Dict[type, List[classmethod]] = {}
    _invariants_per_class: Dict[type, List[classmethod]] = {}
    _initializers_per_class: Dict[type, List[classmethod]] = {}

    def __init__(self):
        if not self.rules():
            raise InvalidDefinition(f"Type {type(self).__name__} defines no rules")
        self.bundles: Dict[str, list] = {}
        self.name_counter = 1
        self.names_to_values: Dict[str, Any] = {}
        self.__stream = StringIO()
        self.__printer = RepresentationPrinter(self.__stream)
        self._initialize_rules_to_run = copy(self.initialize_rules())
        self._rules_strategy = RuleStrategy(self)

    def _pretty_print(self, value):
        if isinstance(value, VarReference):
            return value.name
        self.__stream.seek(0)
        self.__stream.truncate(0)
        self.__printer.output_width = 0
        self.__printer.buffer_width = 0
        self.__printer.buffer.clear()
        self.__printer.pretty(value)
        self.__printer.flush()
        return self.__stream.getvalue()

    def __repr__(self):
        return f"{type(self).__name__}({nicerepr(self.bundles)})"

    def _new_name(self):
        result = f"v{self.name_counter}"
        self.name_counter += 1
        return result

    def _last_names(self, n):
        assert self.name_counter > n
        count = self.name_counter
        return [f"v{i}" for i in range(count - n, count)]

    def bundle(self, name):
        return self.bundles.setdefault(name, [])

    @classmethod
    def initialize_rules(cls):
        try:
            return cls._initializers_per_class[cls]
        except KeyError:
            pass

        cls._initializers_per_class[cls] = []
        for _, v in inspect.getmembers(cls):
            r = getattr(v, INITIALIZE_RULE_MARKER, None)
            if r is not None:
                cls._initializers_per_class[cls].append(r)
        return cls._initializers_per_class[cls]

    @classmethod
    def rules(cls):
        try:
            return cls._rules_per_class[cls]
        except KeyError:
            pass

        cls._rules_per_class[cls] = []
        for _, v in inspect.getmembers(cls):
            r = getattr(v, RULE_MARKER, None)
            if r is not None:
                cls._rules_per_class[cls].append(r)
        return cls._rules_per_class[cls]

    @classmethod
    def invariants(cls):
        try:
            return cls._invariants_per_class[cls]
        except KeyError:
            pass

        target = []
        for _, v in inspect.getmembers(cls):
            i = getattr(v, INVARIANT_MARKER, None)
            if i is not None:
                target.append(i)
        cls._invariants_per_class[cls] = target
        return cls._invariants_per_class[cls]

    def _print_step(self, rule, data, result):
        self.step_count = getattr(self, "step_count", 0) + 1
        # If the step has target bundles, and the result is a MultipleResults
        # then we want to assign to multiple variables.
        if isinstance(result, MultipleResults):
            n_output_vars = len(result.values)
        else:
            n_output_vars = 1
        if rule.targets and n_output_vars >= 1:
            output_assignment = ", ".join(self._last_names(n_output_vars)) + " = "
        else:
            output_assignment = ""
        report(
            "{}state.{}({})".format(
                output_assignment,
                rule.function.__name__,
                ", ".join("%s=%s" % kv for kv in data.items()),
            )
        )

    def _add_result_to_targets(self, targets, result):
        name = self._new_name()
        self.__printer.singleton_pprinters.setdefault(
            id(result), lambda obj, p, cycle: p.text(name)
        )
        self.names_to_values[name] = result
        for target in targets:
            self.bundles.setdefault(target, []).append(VarReference(name))

    def check_invariants(self):
        for invar in self.invariants():
            if self._initialize_rules_to_run and not invar.check_during_init:
                continue
            if not all(precond(self) for precond in invar.preconditions):
                continue
            invar.function(self)

    def teardown(self):
        """Called after a run has finished executing to clean up any necessary
        state.

        Does nothing by default.
        """

    TestCase = TestCaseProperty()

    @classmethod
    @lru_cache()
    def _to_test_case(state_machine_class):
        class StateMachineTestCase(TestCase):
            settings = Settings(deadline=None, suppress_health_check=HealthCheck.all())

            def runTest(self):
                run_state_machine_as_test(state_machine_class)

            runTest.is_hypothesis_test = True

        StateMachineTestCase.__name__ = state_machine_class.__name__ + ".TestCase"
        StateMachineTestCase.__qualname__ = (
            state_machine_class.__qualname__ + ".TestCase"
        )
        return StateMachineTestCase


@attr.s()
class Rule:
    targets = attr.ib()
    function = attr.ib(repr=attrgetter("__qualname__"))
    arguments = attr.ib()
    preconditions = attr.ib()
    bundles = attr.ib(init=False)

    def __attrs_post_init__(self):
        arguments = {}
        bundles = []
        for k, v in sorted(self.arguments.items()):
            assert not isinstance(v, BundleReferenceStrategy)
            if isinstance(v, Bundle):
                bundles.append(v)
                consume = isinstance(v, BundleConsumer)
                arguments[k] = BundleReferenceStrategy(v.name, consume)
            else:
                arguments[k] = v
        self.bundles = tuple(bundles)
        self.arguments_strategy = st.fixed_dictionaries(arguments)


self_strategy = st.runner()


class BundleReferenceStrategy(SearchStrategy):
    def __init__(self, name, consume=False):
        self.name = name
        self.consume = consume

    def do_draw(self, data):
        machine = data.draw(self_strategy)
        bundle = machine.bundle(self.name)
        if not bundle:
            data.mark_invalid()
        # Shrink towards the right rather than the left. This makes it easier
        # to delete data generated earlier, as when the error is towards the
        # end there can be a lot of hard to remove padding.
        position = cu.integer_range(data, 0, len(bundle) - 1, center=len(bundle))
        if self.consume:
            return bundle.pop(position)
        else:
            return bundle[position]


class Bundle(SearchStrategy[Ex]):
    def __init__(self, name: str, consume: bool = False) -> None:
        self.name = name
        self.__reference_strategy = BundleReferenceStrategy(name, consume)

    def do_draw(self, data):
        machine = data.draw(self_strategy)
        reference = data.draw(self.__reference_strategy)
        return machine.names_to_values[reference.name]

    def __repr__(self):
        consume = self.__reference_strategy.consume
        if consume is False:
            return f"Bundle(name={self.name!r})"
        return f"Bundle(name={self.name!r}, consume={consume!r})"

    def calc_is_empty(self, recur):
        # We assume that a bundle will grow over time
        return False

    def available(self, data):
        # ``self_strategy`` is an instance of the ``st.runner()`` strategy.
        # Hence drawing from it only returns the current state machine without
        # modifying the underlying buffer.
        machine = data.draw(self_strategy)
        return bool(machine.bundle(self.name))


class BundleConsumer(Bundle[Ex]):
    def __init__(self, bundle: Bundle[Ex]) -> None:
        super().__init__(bundle.name, consume=True)


def consumes(bundle: Bundle[Ex]) -> BundleConsumer[Ex]:
    """When introducing a rule in a RuleBasedStateMachine, this function can
    be used to mark bundles from which each value used in a step with the
    given rule should be removed. This function returns a strategy object
    that can be manipulated and combined like any other.

    For example, a rule declared with

    ``@rule(value1=b1, value2=consumes(b2), value3=lists(consumes(b3)))``

    will consume a value from Bundle ``b2`` and several values from Bundle
    ``b3`` to populate ``value2`` and ``value3`` each time it is executed.
    """
    if not isinstance(bundle, Bundle):
        raise TypeError("Argument to be consumed must be a bundle.")
    return BundleConsumer(bundle)


@attr.s()
class MultipleResults(Iterable[Ex]):
    values = attr.ib()

    def __iter__(self):
        return iter(self.values)


# We need to use an invariant typevar here to avoid a mypy error, as covariant
# typevars cannot be used as parameters.
def multiple(*args: Ex_Inv) -> MultipleResults[Ex_Inv]:
    """This function can be used to pass multiple results to the target(s) of
    a rule. Just use ``return multiple(result1, result2, ...)`` in your rule.

    It is also possible to use ``return multiple()`` with no arguments in
    order to end a rule without passing any result.
    """
    return MultipleResults(args)


def _convert_targets(targets, target):
    """Single validator and converter for target arguments."""
    if target is not None:
        if targets:
            raise InvalidArgument(
                "Passing both targets=%r and target=%r is redundant - pass "
                "targets=%r instead." % (targets, target, tuple(targets) + (target,))
            )
        targets = (target,)

    converted_targets = []
    for t in targets:
        if not isinstance(t, Bundle):
            msg = "Got invalid target %r of type %r, but all targets must be Bundles."
            if isinstance(t, OneOfStrategy):
                msg += (
                    "\nIt looks like you passed `one_of(a, b)` or `a | b` as "
                    "a target.  You should instead pass `targets=(a, b)` to "
                    "add the return value of this rule to both the `a` and "
                    "`b` bundles, or define a rule for each target if it "
                    "should be added to exactly one."
                )
            raise InvalidArgument(msg % (t, type(t)))
        while isinstance(t, Bundle):
            t = t.name
        converted_targets.append(t)
    return tuple(converted_targets)


RULE_MARKER = "hypothesis_stateful_rule"
INITIALIZE_RULE_MARKER = "hypothesis_stateful_initialize_rule"
PRECONDITIONS_MARKER = "hypothesis_stateful_preconditions"
INVARIANT_MARKER = "hypothesis_stateful_invariant"


<<<<<<< HEAD
_RuleType = Callable[..., Union[MultipleResults[Ex], Ex]]
_RuleWrapper = Callable[[_RuleType[Ex]], _RuleType[Ex]]


# We cannot exclude `target` or `targets` from any of these signatures because
# otherwise they would be matched against the `kwargs`, either leading to
# overlapping overloads of incompatible return types, or a concrete
# implementation that does not accept all overloaded variant signatures.
# Although it is possible to reorder the variants to fix the former, it will
# always lead to the latter, as then the omitted parameter could be typed as
# a `SearchStrategy`, which the concrete implementation does not accept.
#
# Omitted `targets` parameters, where the default value is used, are typed with
# a special `_OmittedArgument` type. We cannot type them as `Tuple[()]`, because
# `Tuple[()]` is a subtype of `Sequence[Bundle[Ex]]`, leading to signature
# overlaps with incompatible return types. The `_OmittedArgument` type will never be
# encountered at runtime, and exists solely to annotate the default of `targets`.
# PEP 661 (Sentinel Values) might provide a more elegant alternative in the future.
#
# We could've also annotated `targets` as `Tuple[_OmittedArgument]`, but then when
# both `target` and `targets` are provided, mypy describes the type error as an
# invalid argument type for `targets` (expected `Tuple[_OmittedArgument]`, got ...).
# By annotating it as a bare `_OmittedArgument` type, mypy's error will warn that
# there is no overloaded signature matching the call, which is more descriptive.
#
# When `target` xor `targets` is provided, the function to decorate must return
# a value whose type matches the one stored in the bundle. When neither are
# provided, the function to decorate must return nothing. There is no variant
# for providing `target` and `targets`, as these parameters are mutually exclusive.
@overload
def rule(
    *,
    targets: Sequence[Bundle[Ex]],
    target: None = ...,
    **kwargs: SearchStrategy,
) -> _RuleWrapper[Ex]:
    raise NotImplementedError


@overload
def rule(
    *, target: Bundle[Ex], targets: _OmittedArgument = ..., **kwargs: SearchStrategy
) -> _RuleWrapper[Ex]:
    raise NotImplementedError


@overload
def rule(
    *,
    target: None = ...,
    targets: _OmittedArgument = ...,
    **kwargs: SearchStrategy,
) -> Callable[[Callable[..., None]], Callable[..., None]]:
    raise NotImplementedError


def rule(
    *,
    targets: Union[Sequence[Bundle[Ex]], _OmittedArgument] = (),
    target: Optional[Bundle[Ex]] = None,
    **kwargs: SearchStrategy,
) -> Union[_RuleWrapper[Ex], Callable[[Callable[..., None]], Callable[..., None]]]:
    """Decorator for RuleBasedStateMachine. Any name present in target or
    targets will define where the end result of this function should go. If
=======
def rule(*, targets=(), target=None, **kwargs):
    """Decorator for RuleBasedStateMachine. Any Bundle present in ``target`` or
    ``targets`` will define where the end result of this function should go. If
>>>>>>> e638241b
    both are empty then the end result will be discarded.

    ``target`` must be a Bundle, or if the result should go to multiple
    bundles you can pass a tuple of them as the ``targets`` argument.
    It is invalid to use both arguments for a single rule.  If the result
    should go to exactly one of several bundles, define a separate rule for
    each case.

    kwargs then define the arguments that will be passed to the function
    invocation. If their value is a Bundle, or if it is ``consumes(b)``
    where ``b`` is a Bundle, then values that have previously been produced
    for that bundle will be provided. If ``consumes`` is used, the value
    will also be removed from the bundle.

    Any other kwargs should be strategies and values from them will be
    provided.
    """
    converted_targets = _convert_targets(targets, target)
    for k, v in kwargs.items():
        check_strategy(v, name=k)

    def accept(f):
        if getattr(f, INVARIANT_MARKER, None):
            raise InvalidDefinition(
                "A function cannot be used for both a rule and an invariant.",
                Settings.default,
            )
        existing_rule = getattr(f, RULE_MARKER, None)
        existing_initialize_rule = getattr(f, INITIALIZE_RULE_MARKER, None)
        if existing_rule is not None or existing_initialize_rule is not None:
            raise InvalidDefinition(
                "A function cannot be used for two distinct rules. ", Settings.default
            )
        preconditions = getattr(f, PRECONDITIONS_MARKER, ())
        rule = Rule(
            targets=converted_targets,
            arguments=kwargs,
            function=f,
            preconditions=preconditions,
        )

        @proxies(f)
        def rule_wrapper(*args, **kwargs):
            return f(*args, **kwargs)

        setattr(rule_wrapper, RULE_MARKER, rule)
        return rule_wrapper

    return accept


# See also comments of `rule`'s overloads.
@overload
def initialize(
    *,
    targets: Sequence[Bundle[Ex]],
    target: None = ...,
    **kwargs: SearchStrategy,
) -> _RuleWrapper[Ex]:
    raise NotImplementedError


@overload
def initialize(
    *, target: Bundle[Ex], targets: _OmittedArgument = ..., **kwargs: SearchStrategy
) -> _RuleWrapper[Ex]:
    raise NotImplementedError


@overload
def initialize(
    *,
    target: None = ...,
    targets: _OmittedArgument = ...,
    **kwargs: SearchStrategy,
) -> Callable[[Callable[..., None]], Callable[..., None]]:
    raise NotImplementedError


def initialize(
    *,
    targets: Union[Sequence[Bundle[Ex]], _OmittedArgument] = (),
    target: Optional[Bundle[Ex]] = None,
    **kwargs: SearchStrategy,
) -> Union[_RuleWrapper[Ex], Callable[[Callable[..., None]], Callable[..., None]]]:
    """Decorator for RuleBasedStateMachine.

    An initialize decorator behaves like a rule, but all ``@initialize()`` decorated
    methods will be called before any ``@rule()`` decorated methods, in an arbitrary
    order.  Each ``@initialize()`` method will be called exactly once per run, unless
    one raises an exception - after which only the ``.teardown()`` method will be run.
    ``@initialize()`` methods may not have preconditions.
    """
    converted_targets = _convert_targets(targets, target)
    for k, v in kwargs.items():
        check_strategy(v, name=k)

    def accept(f):
        if getattr(f, INVARIANT_MARKER, None):
            raise InvalidDefinition(
                "A function cannot be used for both a rule and an invariant.",
                Settings.default,
            )
        existing_rule = getattr(f, RULE_MARKER, None)
        existing_initialize_rule = getattr(f, INITIALIZE_RULE_MARKER, None)
        if existing_rule is not None or existing_initialize_rule is not None:
            raise InvalidDefinition(
                "A function cannot be used for two distinct rules. ", Settings.default
            )
        preconditions = getattr(f, PRECONDITIONS_MARKER, ())
        if preconditions:
            raise InvalidDefinition(
                "An initialization rule cannot have a precondition. ", Settings.default
            )
        rule = Rule(
            targets=converted_targets,
            arguments=kwargs,
            function=f,
            preconditions=preconditions,
        )

        @proxies(f)
        def rule_wrapper(*args, **kwargs):
            return f(*args, **kwargs)

        setattr(rule_wrapper, INITIALIZE_RULE_MARKER, rule)
        return rule_wrapper

    return accept


@attr.s()
class VarReference:
    name = attr.ib()


# There are multiple alternatives for annotating the `precond` type, all of them
# have drawbacks. See https://github.com/HypothesisWorks/hypothesis/pull/3068#issuecomment-906642371
def precondition(precond: Callable[[Any], bool]) -> Callable[[TestFunc], TestFunc]:
    """Decorator to apply a precondition for rules in a RuleBasedStateMachine.
    Specifies a precondition for a rule to be considered as a valid step in the
    state machine, which is more efficient than using :func:`~hypothesis.assume`
    within the rule.  The ``precond`` function will be called with the instance of
    RuleBasedStateMachine and should return True or False. Usually it will need
    to look at attributes on that instance.

    For example::

        class MyTestMachine(RuleBasedStateMachine):
            state = 1

            @precondition(lambda self: self.state != 0)
            @rule(numerator=integers())
            def divide_with(self, numerator):
                self.state = numerator / self.state

    If multiple preconditions are applied to a single rule, it is only considered
    a valid step when all of them return True.  Preconditions may be applied to
    invariants as well as rules.
    """

    def decorator(f):
        @proxies(f)
        def precondition_wrapper(*args, **kwargs):
            return f(*args, **kwargs)

        existing_initialize_rule = getattr(f, INITIALIZE_RULE_MARKER, None)
        if existing_initialize_rule is not None:
            raise InvalidDefinition(
                "An initialization rule cannot have a precondition. ", Settings.default
            )

        rule = getattr(f, RULE_MARKER, None)
        invariant = getattr(f, INVARIANT_MARKER, None)
        if rule is not None:
            assert invariant is None
            new_rule = attr.evolve(rule, preconditions=rule.preconditions + (precond,))
            setattr(precondition_wrapper, RULE_MARKER, new_rule)
        elif invariant is not None:
            assert rule is None
            new_invariant = attr.evolve(
                invariant, preconditions=invariant.preconditions + (precond,)
            )
            setattr(precondition_wrapper, INVARIANT_MARKER, new_invariant)
        else:
            setattr(
                precondition_wrapper,
                PRECONDITIONS_MARKER,
                getattr(f, PRECONDITIONS_MARKER, ()) + (precond,),
            )

        return precondition_wrapper

    return decorator


@attr.s()
class Invariant:
    function = attr.ib()
    preconditions = attr.ib()
    check_during_init = attr.ib()


def invariant(*, check_during_init: bool = False) -> Callable[[TestFunc], TestFunc]:
    """Decorator to apply an invariant for rules in a RuleBasedStateMachine.
    The decorated function will be run after every rule and can raise an
    exception to indicate failed invariants.

    For example::

        class MyTestMachine(RuleBasedStateMachine):
            state = 1

            @invariant()
            def is_nonzero(self):
                assert self.state != 0

    By default, invariants are only checked after all
    :func:`@initialize() <hypothesis.stateful.initialize>` rules have been run.
    Pass ``check_during_init=True`` for invariants which can also be checked
    during initialization.
    """
    check_type(bool, check_during_init, "check_during_init")

    def accept(f):
        if getattr(f, RULE_MARKER, None) or getattr(f, INITIALIZE_RULE_MARKER, None):
            raise InvalidDefinition(
                "A function cannot be used for both a rule and an invariant.",
                Settings.default,
            )
        existing_invariant = getattr(f, INVARIANT_MARKER, None)
        if existing_invariant is not None:
            raise InvalidDefinition(
                "A function cannot be used for two distinct invariants.",
                Settings.default,
            )
        preconditions = getattr(f, PRECONDITIONS_MARKER, ())
        invar = Invariant(
            function=f,
            preconditions=preconditions,
            check_during_init=check_during_init,
        )

        @proxies(f)
        def invariant_wrapper(*args, **kwargs):
            return f(*args, **kwargs)

        setattr(invariant_wrapper, INVARIANT_MARKER, invar)
        return invariant_wrapper

    return accept


LOOP_LABEL = cu.calc_label_from_name("RuleStrategy loop iteration")


class RuleStrategy(SearchStrategy):
    def __init__(self, machine):
        SearchStrategy.__init__(self)
        self.machine = machine
        self.rules = list(machine.rules())

        self.enabled_rules_strategy = st.shared(
            FeatureStrategy(), key=("enabled rules", machine)
        )

        # The order is a bit arbitrary. Primarily we're trying to group rules
        # that write to the same location together, and to put rules with no
        # target first as they have less effect on the structure. We order from
        # fewer to more arguments on grounds that it will plausibly need less
        # data. This probably won't work especially well and we could be
        # smarter about it, but it's better than just doing it in definition
        # order.
        self.rules.sort(
            key=lambda rule: (
                sorted(rule.targets),
                len(rule.arguments),
                rule.function.__name__,
            )
        )

    def __repr__(self):
        return "{}(machine={}({{...}}))".format(
            self.__class__.__name__,
            self.machine.__class__.__name__,
        )

    def do_draw(self, data):
        if not any(self.is_valid(rule) for rule in self.rules):
            msg = f"No progress can be made from state {self.machine!r}"
            raise InvalidDefinition(msg) from None

        feature_flags = data.draw(self.enabled_rules_strategy)

        # Note: The order of the filters here is actually quite important,
        # because checking is_enabled makes choices, so increases the size of
        # the choice sequence. This means that if we are in a case where many
        # rules are invalid we will make a lot more choices if we ask if they
        # are enabled before we ask if they are valid, so our test cases will
        # be artificially large.
        rule = data.draw(
            st.sampled_from(self.rules)
            .filter(self.is_valid)
            .filter(lambda r: feature_flags.is_enabled(r.function.__name__))
        )

        return (rule, data.draw(rule.arguments_strategy))

    def is_valid(self, rule):
        if not all(precond(self.machine) for precond in rule.preconditions):
            return False

        for b in rule.bundles:
            bundle = self.machine.bundle(b.name)
            if not bundle:
                return False
        return True<|MERGE_RESOLUTION|>--- conflicted
+++ resolved
@@ -535,7 +535,6 @@
 INVARIANT_MARKER = "hypothesis_stateful_invariant"
 
 
-<<<<<<< HEAD
 _RuleType = Callable[..., Union[MultipleResults[Ex], Ex]]
 _RuleWrapper = Callable[[_RuleType[Ex]], _RuleType[Ex]]
 
@@ -598,13 +597,8 @@
     target: Optional[Bundle[Ex]] = None,
     **kwargs: SearchStrategy,
 ) -> Union[_RuleWrapper[Ex], Callable[[Callable[..., None]], Callable[..., None]]]:
-    """Decorator for RuleBasedStateMachine. Any name present in target or
-    targets will define where the end result of this function should go. If
-=======
-def rule(*, targets=(), target=None, **kwargs):
     """Decorator for RuleBasedStateMachine. Any Bundle present in ``target`` or
     ``targets`` will define where the end result of this function should go. If
->>>>>>> e638241b
     both are empty then the end result will be discarded.
 
     ``target`` must be a Bundle, or if the result should go to multiple
