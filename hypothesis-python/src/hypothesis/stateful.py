# This file is part of Hypothesis, which may be found at
# https://github.com/HypothesisWorks/hypothesis/
#
# Copyright the Hypothesis Authors.
# Individual contributors are listed in AUTHORS.rst and the git log.
#
# This Source Code Form is subject to the terms of the Mozilla Public License,
# v. 2.0. If a copy of the MPL was not distributed with this file, You can
# obtain one at https://mozilla.org/MPL/2.0/.

"""This module provides support for a stateful style of testing, where tests
attempt to find a sequence of operations that cause a breakage rather than just
a single value.

Notably, the set of steps available at any point may depend on the
execution to date.
"""
import collections
import dataclasses
import inspect
from collections.abc import Iterable, Sequence
from dataclasses import dataclass, field
from functools import lru_cache
from io import StringIO
from time import perf_counter
from typing import Any, Callable, ClassVar, Optional, TypeVar, Union, overload
from unittest import TestCase

from hypothesis import strategies as st
from hypothesis._settings import (
    HealthCheck,
    Verbosity,
    note_deprecation,
    settings as Settings,
)
from hypothesis.control import _current_build_context, current_build_context
from hypothesis.core import TestFunc, given
from hypothesis.errors import InvalidArgument, InvalidDefinition
from hypothesis.internal.compat import add_note, batched
from hypothesis.internal.conjecture import utils as cu
from hypothesis.internal.conjecture.engine import BUFFER_SIZE
from hypothesis.internal.conjecture.junkdrawer import gc_cumulative_time
from hypothesis.internal.healthcheck import fail_health_check
from hypothesis.internal.observability import observability_enabled
from hypothesis.internal.reflection import (
    function_digest,
    get_pretty_function_description,
    nicerepr,
    proxies,
)
from hypothesis.internal.validation import check_type
from hypothesis.reporting import current_verbosity, report
from hypothesis.strategies._internal.featureflags import FeatureStrategy
from hypothesis.strategies._internal.strategies import (
    Ex,
    OneOfStrategy,
    SampledFromStrategy,
    SearchStrategy,
    check_strategy,
    filter_not_satisfied,
)
from hypothesis.vendor.pretty import RepresentationPrinter

T = TypeVar("T")
STATE_MACHINE_RUN_LABEL = cu.calc_label_from_name("another state machine step")
SHOULD_CONTINUE_LABEL = cu.calc_label_from_name("should we continue drawing")


def _is_singleton(obj: object) -> bool:
    """
    Returns True if two separately created instances of v will have the same id
    (due to interning).
    """
    # The range [-5, 256] is a cpython implementation detail. This may not work
    # well on other platforms.
    if isinstance(obj, int) and -5 <= obj <= 256:
        return True
    # cpython also interns compile-time strings, but let's just ignore those for
    # now.
    return isinstance(obj, bool) or obj is None


class _OmittedArgument:
    """Sentinel class to prevent overlapping overloads in type hints. See comments
    above the overloads of @rule."""


class TestCaseProperty:  # pragma: no cover
    def __get__(self, obj, typ=None):
        if obj is not None:
            typ = type(obj)
        return typ._to_test_case()

    def __set__(self, obj, value):
        raise AttributeError("Cannot set TestCase")

    def __delete__(self, obj):
        raise AttributeError("Cannot delete TestCase")


def get_state_machine_test(state_machine_factory, *, settings=None, _min_steps=0):
    if settings is None:
        try:
            settings = state_machine_factory.TestCase.settings
            check_type(Settings, settings, "state_machine_factory.TestCase.settings")
        except AttributeError:
            settings = Settings(deadline=None, suppress_health_check=list(HealthCheck))
    check_type(Settings, settings, "settings")
    check_type(int, _min_steps, "_min_steps")
    if _min_steps < 0:
        # Because settings can vary via e.g. profiles, settings.stateful_step_count
        # overrides this argument and we don't bother cross-validating.
        raise InvalidArgument(f"_min_steps={_min_steps} must be non-negative.")

    @settings
    @given(st.data())
    def run_state_machine(factory, data):
        cd = data.conjecture_data
        machine: RuleBasedStateMachine = factory()
        check_type(RuleBasedStateMachine, machine, "state_machine_factory()")
        cd.hypothesis_runner = machine
        machine._observability_predicates = cd._observability_predicates  # alias

        print_steps = (
            current_build_context().is_final or current_verbosity() >= Verbosity.debug
        )
        cd._stateful_repr_parts = []

        def output(s):
            if print_steps:
                report(s)
            if observability_enabled():
                cd._stateful_repr_parts.append(s)

        try:
            output(f"state = {machine.__class__.__name__}()")
            machine.check_invariants(settings, output, cd._stateful_run_times)
            max_steps = settings.stateful_step_count
            steps_run = 0

            while True:
                # We basically always want to run the maximum number of steps,
                # but need to leave a small probability of terminating early
                # in order to allow for reducing the number of steps once we
                # find a failing test case, so we stop with probability of
                # 2 ** -16 during normal operation but force a stop when we've
                # generated enough steps.
                cd.start_span(STATE_MACHINE_RUN_LABEL)
                must_stop = None
                if steps_run >= max_steps:
                    must_stop = True
                elif steps_run <= _min_steps:
                    must_stop = False
                elif cd.length > (0.8 * BUFFER_SIZE):
                    # Better to stop after fewer steps, than always overrun and retry.
                    # See https://github.com/HypothesisWorks/hypothesis/issues/3618
                    must_stop = True

                start_draw = perf_counter()
                start_gc = gc_cumulative_time()
                if cd.draw_boolean(p=2**-16, forced=must_stop):
                    break
                steps_run += 1

                # Choose a rule to run, preferring an initialize rule if there are
                # any which have not been run yet.
                if machine._initialize_rules_to_run:
                    init_rules = [
                        st.tuples(st.just(rule), st.fixed_dictionaries(rule.arguments))
                        for rule in machine._initialize_rules_to_run
                    ]
                    rule, data = cd.draw(st.one_of(init_rules))
                    machine._initialize_rules_to_run.remove(rule)
                else:
                    rule, data = cd.draw(machine._rules_strategy)
                draw_label = f"generate:rule:{rule.function.__name__}"
                cd.draw_times.setdefault(draw_label, 0.0)
                in_gctime = gc_cumulative_time() - start_gc
                cd.draw_times[draw_label] += perf_counter() - start_draw - in_gctime

                # Pretty-print the values this rule was called with *before* calling
                # _add_results_to_targets, to avoid printing arguments which are also
                # a return value using the variable name they are assigned to.
                # See https://github.com/HypothesisWorks/hypothesis/issues/2341
                if print_steps or observability_enabled():
                    data_to_print = {
                        k: machine._pretty_print(v) for k, v in data.items()
                    }

                # Assign 'result' here in case executing the rule fails below
                result = multiple()
                try:
                    data = dict(data)
                    for k, v in list(data.items()):
                        if isinstance(v, VarReferenceMapping):
                            data[k] = v.value
                        elif isinstance(v, list) and all(
                            isinstance(item, VarReferenceMapping) for item in v
                        ):
                            data[k] = [item.value for item in v]

                    label = f"execute:rule:{rule.function.__name__}"
                    start = perf_counter()
                    start_gc = gc_cumulative_time()
                    result = rule.function(machine, **data)
                    in_gctime = gc_cumulative_time() - start_gc
                    cd._stateful_run_times[label] += perf_counter() - start - in_gctime

                    if rule.targets:
                        if isinstance(result, MultipleResults):
                            machine._add_results_to_targets(rule.targets, result.values)
                        else:
                            machine._add_results_to_targets(rule.targets, [result])
                    elif result is not None:
                        fail_health_check(
                            settings,
                            "Rules should return None if they have no target bundle, "
                            f"but {rule.function.__qualname__} returned {result!r}",
                            HealthCheck.return_value,
                        )
                finally:
                    if print_steps or observability_enabled():
                        # 'result' is only used if the step has target bundles.
                        # If it does, and the result is a 'MultipleResult',
                        # then 'print_step' prints a multi-variable assignment.
                        output(machine._repr_step(rule, data_to_print, result))
                machine.check_invariants(settings, output, cd._stateful_run_times)
                cd.stop_span()
        finally:
            output("state.teardown()")
            machine.teardown()

    # Use a machine digest to identify stateful tests in the example database
    run_state_machine.hypothesis.inner_test._hypothesis_internal_add_digest = (
        function_digest(state_machine_factory)
    )
    # Copy some attributes so @seed and @reproduce_failure "just work"
    run_state_machine._hypothesis_internal_use_seed = getattr(
        state_machine_factory, "_hypothesis_internal_use_seed", None
    )
    run_state_machine._hypothesis_internal_use_reproduce_failure = getattr(
        state_machine_factory, "_hypothesis_internal_use_reproduce_failure", None
    )
    run_state_machine._hypothesis_internal_print_given_args = False
    return run_state_machine


def run_state_machine_as_test(state_machine_factory, *, settings=None, _min_steps=0):
    """Run a state machine definition as a test, either silently doing nothing
    or printing a minimal breaking program and raising an exception.

    state_machine_factory is anything which returns an instance of
    RuleBasedStateMachine when called with no arguments - it can be a class or a
    function. settings will be used to control the execution of the test.
    """
    state_machine_test = get_state_machine_test(
        state_machine_factory, settings=settings, _min_steps=_min_steps
    )
    state_machine_test(state_machine_factory)


class StateMachineMeta(type):
    def __setattr__(cls, name, value):
        if name == "settings" and isinstance(value, Settings):
            descr = f"settings({value.show_changed()})"
            raise AttributeError(
                f"Assigning {cls.__name__}.settings = {descr} does nothing. Assign "
                f"to {cls.__name__}.TestCase.settings, or use @{descr} as a decorator "
                f"on the {cls.__name__} class."
            )
        return super().__setattr__(name, value)


@dataclass
class _SetupState:
    rules: list["Rule"]
    invariants: list["Invariant"]
    initializers: list["Rule"]


class RuleBasedStateMachine(metaclass=StateMachineMeta):
    """A RuleBasedStateMachine gives you a structured way to define state machines.

    The idea is that a state machine carries the system under test and some supporting
    data. This data can be stored in instance variables or
    divided into Bundles. The state machine has a set of rules which may read data
    from bundles (or just from normal strategies), push data onto
    bundles, change the state of the machine, or verify properties.
    At any given point a random applicable rule will be executed.
    """

    _setup_state_per_class: ClassVar[dict[type, _SetupState]] = {}

    def __init__(self) -> None:
        setup_state = self.setup_state()
        if not setup_state.rules:
            raise InvalidDefinition(
                f"State machine {type(self).__name__} defines no rules"
            )

        if isinstance(s := vars(type(self)).get("settings"), Settings):
            tname = type(self).__name__
            descr = f"settings({s.show_changed()})"
            raise InvalidDefinition(
                f"Assigning settings = {descr} as a class attribute does nothing. "
                f"Assign to {tname}.TestCase.settings, or use @{descr} as a decorator "
                f"on the {tname} class."
            )

        self.rules = setup_state.rules
        self.invariants = setup_state.invariants
        # copy since we pop from this as we run initialize rules.
        self._initialize_rules_to_run = setup_state.initializers.copy()

        self.bundles: dict[str, list] = {}
        self.names_counters: collections.Counter = collections.Counter()
        self.names_list: list[str] = []
        self.names_to_values: dict[str, Any] = {}
        self.__stream = StringIO()
        self.__printer = RepresentationPrinter(
            self.__stream, context=_current_build_context.value
        )
        self._rules_strategy = RuleStrategy(self)

    def _pretty_print(self, value):
        if isinstance(value, VarReferenceMapping):
            return value.reference.name
        elif isinstance(value, list) and all(
            isinstance(item, VarReferenceMapping) for item in value
        ):
            return "[" + ", ".join([item.reference.name for item in value]) + "]"
        self.__stream.seek(0)
        self.__stream.truncate(0)
        self.__printer.output_width = 0
        self.__printer.buffer_width = 0
        self.__printer.buffer.clear()
        self.__printer.pretty(value)
        self.__printer.flush()
        return self.__stream.getvalue()

    def __repr__(self):
        return f"{type(self).__name__}({nicerepr(self.bundles)})"

    def _new_name(self, target):
        result = f"{target}_{self.names_counters[target]}"
        self.names_counters[target] += 1
        self.names_list.append(result)
        return result

    def _last_names(self, n: int) -> list[str]:
        len_ = len(self.names_list)
        assert len_ >= n
        return self.names_list[len_ - n :]

    def bundle(self, name):
        return self.bundles.setdefault(name, [])

    @classmethod
    def setup_state(cls):
        try:
            return cls._setup_state_per_class[cls]
        except KeyError:
            pass

        rules: list[Rule] = []
        initializers: list[Rule] = []
        invariants: list[Invariant] = []

        for _name, f in inspect.getmembers(cls):
            rule = getattr(f, RULE_MARKER, None)
            initializer = getattr(f, INITIALIZE_RULE_MARKER, None)
            invariant = getattr(f, INVARIANT_MARKER, None)
            if rule is not None:
                rules.append(rule)
            if initializer is not None:
                initializers.append(initializer)
            if invariant is not None:
                invariants.append(invariant)

            if (
                getattr(f, PRECONDITIONS_MARKER, None) is not None
                and rule is None
                and invariant is None
            ):
                raise InvalidDefinition(
                    f"{_rule_qualname(f)} has been decorated with @precondition, "
                    "but not @rule (or @invariant), which is not allowed. A "
                    "precondition must be combined with a rule or an invariant, "
                    "since it has no effect alone."
                )

        state = _SetupState(
            rules=rules, initializers=initializers, invariants=invariants
        )
        cls._setup_state_per_class[cls] = state
        return state

    def _repr_step(self, rule: "Rule", data: Any, result: Any) -> str:
        output_assignment = ""
        extra_assignment_lines = []
        if rule.targets:
            number_of_results = (
                len(result.values) if isinstance(result, MultipleResults) else 1
            )
            number_of_last_names = len(rule.targets) * number_of_results
            last_names = self._last_names(number_of_last_names)
            if isinstance(result, MultipleResults):
                if len(result.values) == 1:
                    # len-1 tuples
                    output_per_target = [f"({name},)" for name in last_names]
                    output_assignment = " = ".join(output_per_target) + " = "
                elif result.values:
                    # multiple values, multiple targets -- use the first target
                    # for the assignment from function, and do the other target
                    # assignments on separate lines
                    names_per_target = list(batched(last_names, number_of_results))
                    first_target_output = ", ".join(names_per_target[0])
                    output_assignment = first_target_output + " = "
                    for other_target_names in names_per_target[1:]:
                        other_target_output = ", ".join(other_target_names)
                        extra_assignment_lines.append(
                            other_target_output + " = " + first_target_output
                        )
            else:
                output_assignment = " = ".join(last_names) + " = "
        args = ", ".join(f"{k}={v}" for k, v in data.items())
        output_line = f"{output_assignment}state.{rule.function.__name__}({args})"
        return "\n".join([output_line] + extra_assignment_lines)

    def _add_results_to_targets(self, targets, results):
        # Note, the assignment order here is reflected in _repr_step
        for target in targets:
            for result in results:
                name = self._new_name(target)

                def printer(obj, p, cycle, name=name):
                    return p.text(name)

                # see
                # https://github.com/HypothesisWorks/hypothesis/pull/4266#discussion_r1949619102
                if not _is_singleton(result):
                    self.__printer.singleton_pprinters.setdefault(id(result), printer)
                self.names_to_values[name] = result
                self.bundles.setdefault(target, []).append(VarReference(name))

    def check_invariants(self, settings, output, runtimes):
        for invar in self.invariants:
            if self._initialize_rules_to_run and not invar.check_during_init:
                continue
            if not all(precond(self) for precond in invar.preconditions):
                continue
            name = invar.function.__name__
            if (
                current_build_context().is_final
                or settings.verbosity >= Verbosity.debug
                or observability_enabled()
            ):
                output(f"state.{name}()")
            start = perf_counter()
            result = invar.function(self)
            runtimes[f"execute:invariant:{name}"] += perf_counter() - start
            if result is not None:
                fail_health_check(
                    settings,
                    "The return value of an @invariant is always ignored, but "
                    f"{invar.function.__qualname__} returned {result!r} "
                    "instead of None",
                    HealthCheck.return_value,
                )

    def teardown(self):
        """Called after a run has finished executing to clean up any necessary
        state.

        Does nothing by default.
        """

    TestCase = TestCaseProperty()

    @classmethod
    @lru_cache
    def _to_test_case(cls):
        class StateMachineTestCase(TestCase):
            settings = Settings(deadline=None, suppress_health_check=list(HealthCheck))

            def runTest(self):
                run_state_machine_as_test(cls, settings=self.settings)

            runTest.is_hypothesis_test = True
            runTest._hypothesis_state_machine_class = cls

        StateMachineTestCase.__name__ = cls.__name__ + ".TestCase"
        StateMachineTestCase.__qualname__ = cls.__qualname__ + ".TestCase"
        return StateMachineTestCase


@dataclass
class Rule:
    targets: Any
    function: Any
    arguments: Any
    preconditions: Any
    bundles: tuple["Bundle", ...] = field(init=False)
    _cached_hash: Optional[int] = field(init=False, default=None)
    _cached_repr: Optional[str] = field(init=False, default=None)

    def __post_init__(self):
        self.arguments_strategies = {}
        bundles = []
        for k, v in sorted(self.arguments.items()):
            assert not isinstance(v, BundleReferenceStrategy)
            if isinstance(v, Bundle):
                bundles.append(v)
                v = BundleReferenceStrategy(
                    v.name,
                    consume=v.consume,
                    repr_=v.repr_,
                    transformations=v.transformations,
                )
            self.arguments_strategies[k] = v
        self.bundles = tuple(bundles)

    def __repr__(self) -> str:
        if self._cached_repr is None:
            bits = [
                f"{field.name}="
                f"{get_pretty_function_description(getattr(self, field.name))}"
                for field in dataclasses.fields(self)
                if getattr(self, field.name)
            ]
            self._cached_repr = f"{self.__class__.__name__}({', '.join(bits)})"
        return self._cached_repr

    def __hash__(self):
        # sampled_from uses hash in calc_label, and we want this to be fast when
        # sampling stateful rules, so we cache here.
        if self._cached_hash is None:
            self._cached_hash = hash(
                (
                    self.targets,
                    self.function,
                    tuple(self.arguments.items()),
                    self.preconditions,
                    self.bundles,
                )
            )
        return self._cached_hash


self_strategy = st.runner()


<<<<<<< HEAD
class BundleReferenceStrategy(SampledFromStrategy[Ex]):

    def __init__(
        self,
        name: str,
        *,
        consume: bool = False,
        repr_: Optional[str] = None,
        transformations: Iterable[tuple[str, Callable]] = (),
    ):
=======
class BundleReferenceStrategy(SearchStrategy):
    def __init__(self, name: str, *, consume: bool = False):
        super().__init__()
>>>>>>> 3fefb544
        self.name = name
        self.consume = consume
        super().__init__(
            [...],
            repr_=repr_,
            transformations=transformations,
        )  # Some random items that'll get replaced in do_draw

    def get_transformed_value(self, reference):
        assert isinstance(reference, VarReference)
        return self._transform(self.machine.names_to_values.get(reference.name))

    def get_element(self, i):
        idx = self.elements[i]
        assert isinstance(idx, int)
        reference = self.bundle[idx]
        value = self.get_transformed_value(reference)
        if value is filter_not_satisfied:
            return filter_not_satisfied
        return idx

    def do_draw(self, data):
        self.machine = data.draw(self_strategy)
        self.bundle = self.machine.bundle(self.name)
        if not self.bundle:
            data.mark_invalid(f"Cannot draw from empty bundle {self.name!r}")

        # We use both self.bundle and self.elements to make sure an index is
        # used to safely pop.

        # Shrink towards the right rather than the left. This makes it easier
        # to delete data generated earlier, as when the error is towards the
        # end there can be a lot of hard to remove padding.
        self.elements = range(len(self.bundle))[::-1]

        position = super().do_draw(data)
        reference = self.bundle[position]
        if self.consume:
            self.bundle.pop(position)  # pragma: no cover # coverage is flaky here

        value = self.get_transformed_value(reference)

        # We need both reference and the value itself to pretty-print deterministically
        # and maintain any transformations that is bundle-specific
        return VarReferenceMapping(reference, value)


class Bundle(SearchStrategy[Ex]):
    """A collection of values for use in stateful testing.

    Bundles are a kind of strategy where values can be added by rules,
    and (like any strategy) used as inputs to future rules.

    The ``name`` argument they are passed is the they are referred to
    internally by the state machine; no two bundles may have
    the same name. It is idiomatic to use the attribute
    being assigned to as the name of the Bundle::

        class MyStateMachine(RuleBasedStateMachine):
            keys = Bundle("keys")

    Bundles can contain the same value more than once; this becomes
    relevant when using :func:`~hypothesis.stateful.consumes` to remove
    values again.

    If the ``consume`` argument is set to True, then all values that are
    drawn from this bundle will be consumed (as above) when requested.
    """

    def __init__(
        self,
        name: str,
        *,
        consume: bool = False,
        repr_: Optional[str] = None,
        transformations: Iterable[tuple[str, Callable]] = (),
    ) -> None:
        super().__init__()
        self.name = name
        self.__reference_strategy = BundleReferenceStrategy(
            name, consume=consume, repr_=repr_, transformations=transformations
        )

    @property
    def consume(self):
        return self.__reference_strategy.consume

    @property
    def repr_(self):
        return self.__reference_strategy.repr_

    @property
    def transformations(self):
        return self.__reference_strategy._transformations

    def do_draw(self, data):
        self.machine = data.draw(self_strategy)
        var_reference = data.draw(self.__reference_strategy)
        assert type(var_reference) is VarReferenceMapping
        return var_reference.value

    def filter(self, condition):
        return type(self)(
            self.name,
            consume=self.__reference_strategy.consume,
            transformations=(
                *self.__reference_strategy._transformations,
                ("filter", condition),
            ),
            repr_=self.__reference_strategy.repr_,
        )

    def map(self, pack):
        return type(self)(
            self.name,
            consume=self.__reference_strategy.consume,
            transformations=(
                *self.__reference_strategy._transformations,
                ("map", pack),
            ),
            repr_=self.__reference_strategy.repr_,
        )

    def __repr__(self):
        if self.consume is False:
            return f"Bundle(name={self.name!r})"
        return f"Bundle(name={self.name!r}, {self.consume=})"

    def calc_is_empty(self, recur):
        # We assume that a bundle will grow over time
        return False

    def _available(self, data):
        # ``self_strategy`` is an instance of the ``st.runner()`` strategy.
        # Hence drawing from it only returns the current state machine without
        # modifying the underlying buffer.
        machine = data.draw(self_strategy)
        return bool(machine.bundle(self.name))

<<<<<<< HEAD
=======
    def flatmap(self, expand):
        if self.draw_references:
            return type(self)(
                self.name,
                consume=self.__reference_strategy.consume,
                draw_references=False,
            ).flatmap(expand)
        return super().flatmap(expand)

    def __hash__(self):
        # Making this hashable means we hit the fast path of "everything is
        # hashable" in st.sampled_from label calculation when sampling which rule
        # to invoke next.

        # Mix in "Bundle" for collision resistance
        return hash(("Bundle", self.name))


class BundleConsumer(Bundle[Ex]):
    def __init__(self, bundle: Bundle[Ex]) -> None:
        super().__init__(bundle.name, consume=True)

>>>>>>> 3fefb544

def consumes(bundle: Bundle[Ex]) -> SearchStrategy[Ex]:
    """When introducing a rule in a RuleBasedStateMachine, this function can
    be used to mark bundles from which each value used in a step with the
    given rule should be removed. This function returns a strategy object
    that can be manipulated and combined like any other.

    For example, a rule declared with

    ``@rule(value1=b1, value2=consumes(b2), value3=lists(consumes(b3)))``

    will consume a value from Bundle ``b2`` and several values from Bundle
    ``b3`` to populate ``value2`` and ``value3`` each time it is executed.
    """
    if not isinstance(bundle, Bundle):
        raise TypeError("Argument to be consumed must be a bundle.")
    return type(bundle)(
        name=bundle.name,
        consume=True,
        transformations=bundle.transformations,
        repr_=bundle.repr_,
    )


@dataclass
class MultipleResults(Iterable[Ex]):
    values: tuple[Ex, ...]

    def __iter__(self):
        return iter(self.values)


def multiple(*args: T) -> MultipleResults[T]:
    """This function can be used to pass multiple results to the target(s) of
    a rule. Just use ``return multiple(result1, result2, ...)`` in your rule.

    It is also possible to use ``return multiple()`` with no arguments in
    order to end a rule without passing any result.
    """
    return MultipleResults(args)


def _convert_targets(targets, target):
    """Single validator and converter for target arguments."""
    if target is not None:
        if targets:
            raise InvalidArgument(
                f"Passing both targets={targets!r} and target={target!r} is "
                f"redundant - pass targets={(*targets, target)!r} instead."
            )
        targets = (target,)

    converted_targets = []
    for t in targets:
        if not isinstance(t, Bundle):
            msg = "Got invalid target %r of type %r, but all targets must be Bundles."
            if isinstance(t, OneOfStrategy):
                msg += (
                    "\nIt looks like you passed `one_of(a, b)` or `a | b` as "
                    "a target.  You should instead pass `targets=(a, b)` to "
                    "add the return value of this rule to both the `a` and "
                    "`b` bundles, or define a rule for each target if it "
                    "should be added to exactly one."
                )
            raise InvalidArgument(msg % (t, type(t)))
        while isinstance(t, Bundle):
            if t.consume:
                note_deprecation(
                    f"Using consumes({t.name}) doesn't makes sense in this context.  "
                    "This will be an error in a future version of Hypothesis.",
                    since="2021-09-08",
                    has_codemod=False,
                    stacklevel=2,
                )
            t = t.name
        converted_targets.append(t)
    return tuple(converted_targets)


RULE_MARKER = "hypothesis_stateful_rule"
INITIALIZE_RULE_MARKER = "hypothesis_stateful_initialize_rule"
PRECONDITIONS_MARKER = "hypothesis_stateful_preconditions"
INVARIANT_MARKER = "hypothesis_stateful_invariant"


_RuleType = Callable[..., Union[MultipleResults[Ex], Ex]]
_RuleWrapper = Callable[[_RuleType[Ex]], _RuleType[Ex]]


def _rule_qualname(f: Any) -> str:
    # we define rules / invariants / initializes inside of wrapper functions, which
    # makes f.__qualname__ look like:
    #   test_precondition.<locals>.BadStateMachine.has_precondition_but_no_rule
    # which is not ideal. This function returns just
    #   BadStateMachine.has_precondition_but_no_rule
    # instead.
    return f.__qualname__.rsplit("<locals>.")[-1]


# We cannot exclude `target` or `targets` from any of these signatures because
# otherwise they would be matched against the `kwargs`, either leading to
# overlapping overloads of incompatible return types, or a concrete
# implementation that does not accept all overloaded variant signatures.
# Although it is possible to reorder the variants to fix the former, it will
# always lead to the latter, as then the omitted parameter could be typed as
# a `SearchStrategy`, which the concrete implementation does not accept.
#
# Omitted `targets` parameters, where the default value is used, are typed with
# a special `_OmittedArgument` type. We cannot type them as `tuple[()]`, because
# `tuple[()]` is a subtype of `Sequence[Bundle[Ex]]`, leading to signature
# overlaps with incompatible return types. The `_OmittedArgument` type will never be
# encountered at runtime, and exists solely to annotate the default of `targets`.
# PEP 661 (Sentinel Values) might provide a more elegant alternative in the future.
#
# We could've also annotated `targets` as `tuple[_OmittedArgument]`, but then when
# both `target` and `targets` are provided, mypy describes the type error as an
# invalid argument type for `targets` (expected `tuple[_OmittedArgument]`, got ...).
# By annotating it as a bare `_OmittedArgument` type, mypy's error will warn that
# there is no overloaded signature matching the call, which is more descriptive.
#
# When `target` xor `targets` is provided, the function to decorate must return
# a value whose type matches the one stored in the bundle. When neither are
# provided, the function to decorate must return nothing. There is no variant
# for providing `target` and `targets`, as these parameters are mutually exclusive.
@overload
def rule(
    *,
    targets: Sequence[Bundle[Ex]],
    target: None = ...,
    **kwargs: SearchStrategy,
) -> _RuleWrapper[Ex]:  # pragma: no cover
    ...


@overload
def rule(
    *, target: Bundle[Ex], targets: _OmittedArgument = ..., **kwargs: SearchStrategy
) -> _RuleWrapper[Ex]:  # pragma: no cover
    ...


@overload
def rule(
    *,
    target: None = ...,
    targets: _OmittedArgument = ...,
    **kwargs: SearchStrategy,
) -> Callable[[Callable[..., None]], Callable[..., None]]:  # pragma: no cover
    ...


def rule(
    *,
    targets: Union[Sequence[Bundle[Ex]], _OmittedArgument] = (),
    target: Optional[Bundle[Ex]] = None,
    **kwargs: SearchStrategy,
) -> Union[_RuleWrapper[Ex], Callable[[Callable[..., None]], Callable[..., None]]]:
    """Decorator for RuleBasedStateMachine. Any Bundle present in ``target`` or
    ``targets`` will define where the end result of this function should go. If
    both are empty then the end result will be discarded.

    ``target`` must be a Bundle, or if the result should be replicated to multiple
    bundles you can pass a tuple of them as the ``targets`` argument.
    It is invalid to use both arguments for a single rule.  If the result
    should go to exactly one of several bundles, define a separate rule for
    each case.

    kwargs then define the arguments that will be passed to the function
    invocation. If their value is a Bundle, or if it is ``consumes(b)``
    where ``b`` is a Bundle, then values that have previously been produced
    for that bundle will be provided. If ``consumes`` is used, the value
    will also be removed from the bundle.

    Any other kwargs should be strategies and values from them will be
    provided.
    """
    converted_targets = _convert_targets(targets, target)
    for k, v in kwargs.items():
        check_strategy(v, name=k)

    def accept(f):
        if getattr(f, INVARIANT_MARKER, None):
            raise InvalidDefinition(
                f"{_rule_qualname(f)} is used with both @rule and @invariant, "
                "which is not allowed. A function may be either a rule or an "
                "invariant, but not both."
            )
        existing_rule = getattr(f, RULE_MARKER, None)
        existing_initialize_rule = getattr(f, INITIALIZE_RULE_MARKER, None)
        if existing_rule is not None:
            raise InvalidDefinition(
                f"{_rule_qualname(f)} has been decorated with @rule twice, which is "
                "not allowed."
            )
        if existing_initialize_rule is not None:
            raise InvalidDefinition(
                f"{_rule_qualname(f)} has been decorated with both @rule and "
                "@initialize, which is not allowed."
            )

        preconditions = getattr(f, PRECONDITIONS_MARKER, ())
        rule = Rule(
            targets=converted_targets,
            arguments=kwargs,
            function=f,
            preconditions=preconditions,
        )

        @proxies(f)
        def rule_wrapper(*args, **kwargs):
            return f(*args, **kwargs)

        setattr(rule_wrapper, RULE_MARKER, rule)
        return rule_wrapper

    return accept


# See also comments of `rule`'s overloads.
@overload
def initialize(
    *,
    targets: Sequence[Bundle[Ex]],
    target: None = ...,
    **kwargs: SearchStrategy,
) -> _RuleWrapper[Ex]:  # pragma: no cover
    ...


@overload
def initialize(
    *, target: Bundle[Ex], targets: _OmittedArgument = ..., **kwargs: SearchStrategy
) -> _RuleWrapper[Ex]:  # pragma: no cover
    ...


@overload
def initialize(
    *,
    target: None = ...,
    targets: _OmittedArgument = ...,
    **kwargs: SearchStrategy,
) -> Callable[[Callable[..., None]], Callable[..., None]]:  # pragma: no cover
    ...


def initialize(
    *,
    targets: Union[Sequence[Bundle[Ex]], _OmittedArgument] = (),
    target: Optional[Bundle[Ex]] = None,
    **kwargs: SearchStrategy,
) -> Union[_RuleWrapper[Ex], Callable[[Callable[..., None]], Callable[..., None]]]:
    """Decorator for RuleBasedStateMachine.

    An initialize decorator behaves like a rule, but all ``@initialize()`` decorated
    methods will be called before any ``@rule()`` decorated methods, in an arbitrary
    order.  Each ``@initialize()`` method will be called exactly once per run, unless
    one raises an exception - after which only the ``.teardown()`` method will be run.
    ``@initialize()`` methods may not have preconditions.
    """
    converted_targets = _convert_targets(targets, target)
    for k, v in kwargs.items():
        check_strategy(v, name=k)

    def accept(f):
        if getattr(f, INVARIANT_MARKER, None):
            raise InvalidDefinition(
                f"{_rule_qualname(f)} is used with both @initialize and @invariant, "
                "which is not allowed. A function may be either an initialization "
                "rule or an invariant, but not both."
            )
        existing_rule = getattr(f, RULE_MARKER, None)
        existing_initialize_rule = getattr(f, INITIALIZE_RULE_MARKER, None)
        if existing_rule is not None:
            raise InvalidDefinition(
                f"{_rule_qualname(f)} has been decorated with both @rule and "
                "@initialize, which is not allowed."
            )
        if existing_initialize_rule is not None:
            raise InvalidDefinition(
                f"{_rule_qualname(f)} has been decorated with @initialize twice, "
                "which is not allowed."
            )
        preconditions = getattr(f, PRECONDITIONS_MARKER, ())
        if preconditions:
            raise InvalidDefinition(
                f"{_rule_qualname(f)} has been decorated with both @initialize and "
                "@precondition, which is not allowed. An initialization rule "
                "runs unconditionally and may not have a precondition."
            )
        rule = Rule(
            targets=converted_targets,
            arguments=kwargs,
            function=f,
            preconditions=preconditions,
        )

        @proxies(f)
        def rule_wrapper(*args, **kwargs):
            return f(*args, **kwargs)

        setattr(rule_wrapper, INITIALIZE_RULE_MARKER, rule)
        return rule_wrapper

    return accept


@dataclass
class VarReference:
    name: str


@attr.s()
class VarReferenceMapping:
    reference: VarReference = attr.ib()
    value: Any = attr.ib()


# There are multiple alternatives for annotating the `precond` type, all of them
# have drawbacks. See https://github.com/HypothesisWorks/hypothesis/pull/3068#issuecomment-906642371
def precondition(precond: Callable[[Any], bool]) -> Callable[[TestFunc], TestFunc]:
    """Decorator to apply a precondition for rules in a RuleBasedStateMachine.
    Specifies a precondition for a rule to be considered as a valid step in the
    state machine, which is more efficient than using :func:`~hypothesis.assume`
    within the rule.  The ``precond`` function will be called with the instance of
    RuleBasedStateMachine and should return True or False. Usually it will need
    to look at attributes on that instance.

    For example::

        class MyTestMachine(RuleBasedStateMachine):
            state = 1

            @precondition(lambda self: self.state != 0)
            @rule(numerator=integers())
            def divide_with(self, numerator):
                self.state = numerator / self.state

    If multiple preconditions are applied to a single rule, it is only considered
    a valid step when all of them return True.  Preconditions may be applied to
    invariants as well as rules.
    """

    def decorator(f):
        @proxies(f)
        def precondition_wrapper(*args, **kwargs):
            return f(*args, **kwargs)

        existing_initialize_rule = getattr(f, INITIALIZE_RULE_MARKER, None)
        if existing_initialize_rule is not None:
            raise InvalidDefinition(
                f"{_rule_qualname(f)} has been decorated with both @initialize and "
                "@precondition, which is not allowed. An initialization rule "
                "runs unconditionally and may not have a precondition."
            )

        rule = getattr(f, RULE_MARKER, None)
        invariant = getattr(f, INVARIANT_MARKER, None)
        if rule is not None:
            assert invariant is None
            new_rule = dataclasses.replace(
                rule, preconditions=(*rule.preconditions, precond)
            )
            setattr(precondition_wrapper, RULE_MARKER, new_rule)
        elif invariant is not None:
            assert rule is None
            new_invariant = dataclasses.replace(
                invariant, preconditions=(*invariant.preconditions, precond)
            )
            setattr(precondition_wrapper, INVARIANT_MARKER, new_invariant)
        else:
            setattr(
                precondition_wrapper,
                PRECONDITIONS_MARKER,
                (*getattr(f, PRECONDITIONS_MARKER, ()), precond),
            )

        return precondition_wrapper

    return decorator


@dataclass
class Invariant:
    function: Any
    preconditions: Any
    check_during_init: bool

    def __repr__(self) -> str:
        parts = [
            f"function={get_pretty_function_description(self.function)}",
            f"{self.preconditions=}",
            f"{self.check_during_init=}",
        ]
        return f"Invariant({', '.join(parts)})"


def invariant(*, check_during_init: bool = False) -> Callable[[TestFunc], TestFunc]:
    """Decorator to apply an invariant for rules in a RuleBasedStateMachine.
    The decorated function will be run after every rule and can raise an
    exception to indicate failed invariants.

    For example::

        class MyTestMachine(RuleBasedStateMachine):
            state = 1

            @invariant()
            def is_nonzero(self):
                assert self.state != 0

    By default, invariants are only checked after all
    :func:`@initialize() <hypothesis.stateful.initialize>` rules have been run.
    Pass ``check_during_init=True`` for invariants which can also be checked
    during initialization.
    """
    check_type(bool, check_during_init, "check_during_init")

    def accept(f):
        if getattr(f, RULE_MARKER, None) or getattr(f, INITIALIZE_RULE_MARKER, None):
            raise InvalidDefinition(
                f"{_rule_qualname(f)} has been decorated with both @invariant and "
                "@rule, which is not allowed."
            )
        existing_invariant = getattr(f, INVARIANT_MARKER, None)
        if existing_invariant is not None:
            raise InvalidDefinition(
                f"{_rule_qualname(f)} has been decorated with @invariant twice, "
                "which is not allowed."
            )
        preconditions = getattr(f, PRECONDITIONS_MARKER, ())
        invar = Invariant(
            function=f,
            preconditions=preconditions,
            check_during_init=check_during_init,
        )

        @proxies(f)
        def invariant_wrapper(*args, **kwargs):
            return f(*args, **kwargs)

        setattr(invariant_wrapper, INVARIANT_MARKER, invar)
        return invariant_wrapper

    return accept


LOOP_LABEL = cu.calc_label_from_name("RuleStrategy loop iteration")


class RuleStrategy(SearchStrategy):
    def __init__(self, machine: RuleBasedStateMachine) -> None:
        super().__init__()
        self.machine = machine
        self.rules = machine.rules.copy()

        self.enabled_rules_strategy = st.shared(
            FeatureStrategy(at_least_one_of={r.function.__name__ for r in self.rules}),
            key=("enabled rules", machine),
        )

        # The order is a bit arbitrary. Primarily we're trying to group rules
        # that write to the same location together, and to put rules with no
        # target first as they have less effect on the structure. We order from
        # fewer to more arguments on grounds that it will plausibly need less
        # data. This probably won't work especially well and we could be
        # smarter about it, but it's better than just doing it in definition
        # order.
        self.rules.sort(
            key=lambda rule: (
                sorted(rule.targets),
                len(rule.arguments),
                rule.function.__name__,
            )
        )
        self.rules_strategy = st.sampled_from(self.rules)

    def __repr__(self):
        return f"{self.__class__.__name__}(machine={self.machine.__class__.__name__}({{...}}))"

    def do_draw(self, data):
        if not any(self.is_valid(rule) for rule in self.rules):
            rules = ", ".join([rule.function.__name__ for rule in self.rules])
            msg = (
                f"No progress can be made from state {self.machine!r}, because no "
                f"available rule had a True precondition. rules: {rules}"
            )
            raise InvalidDefinition(msg) from None

        feature_flags = data.draw(self.enabled_rules_strategy)

        def rule_is_enabled(r):
            # Note: The order of the filters here is actually quite important,
            # because checking is_enabled makes choices, so increases the size of
            # the choice sequence. This means that if we are in a case where many
            # rules are invalid we would make a lot more choices if we ask if they
            # are enabled before we ask if they are valid, so our test cases would
            # be artificially large.
            return self.is_valid(r) and feature_flags.is_enabled(r.function.__name__)

        rule = data.draw(self.rules_strategy.filter(rule_is_enabled))

        arguments = {}
        for k, strat in rule.arguments_strategies.items():
            try:
                arguments[k] = data.draw(strat)
            except Exception as err:
                rname = rule.function.__name__
                add_note(err, f"while generating {k!r} from {strat!r} for rule {rname}")
                raise
        return (rule, arguments)

    def is_valid(self, rule):
        for b in rule.bundles:
            if not self.machine.bundle(b.name):
                return False

        predicates = self.machine._observability_predicates
        desc = f"{self.machine.__class__.__qualname__}, rule {rule.function.__name__},"
        for pred in rule.preconditions:
            meets_precond = pred(self.machine)
            where = f"{desc} precondition {get_pretty_function_description(pred)}"
            predicates[where].update_count(condition=meets_precond)
            if not meets_precond:
                return False

        return True<|MERGE_RESOLUTION|>--- conflicted
+++ resolved
@@ -550,7 +550,6 @@
 self_strategy = st.runner()
 
 
-<<<<<<< HEAD
 class BundleReferenceStrategy(SampledFromStrategy[Ex]):
 
     def __init__(
@@ -561,11 +560,6 @@
         repr_: Optional[str] = None,
         transformations: Iterable[tuple[str, Callable]] = (),
     ):
-=======
-class BundleReferenceStrategy(SearchStrategy):
-    def __init__(self, name: str, *, consume: bool = False):
-        super().__init__()
->>>>>>> 3fefb544
         self.name = name
         self.consume = consume
         super().__init__(
@@ -705,8 +699,6 @@
         machine = data.draw(self_strategy)
         return bool(machine.bundle(self.name))
 
-<<<<<<< HEAD
-=======
     def flatmap(self, expand):
         if self.draw_references:
             return type(self)(
@@ -724,12 +716,6 @@
         # Mix in "Bundle" for collision resistance
         return hash(("Bundle", self.name))
 
-
-class BundleConsumer(Bundle[Ex]):
-    def __init__(self, bundle: Bundle[Ex]) -> None:
-        super().__init__(bundle.name, consume=True)
-
->>>>>>> 3fefb544
 
 def consumes(bundle: Bundle[Ex]) -> SearchStrategy[Ex]:
     """When introducing a rule in a RuleBasedStateMachine, this function can
@@ -1042,10 +1028,10 @@
     name: str
 
 
-@attr.s()
+@dataclass
 class VarReferenceMapping:
-    reference: VarReference = attr.ib()
-    value: Any = attr.ib()
+    reference: VarReference
+    value: Any
 
 
 # There are multiple alternatives for annotating the `precond` type, all of them
