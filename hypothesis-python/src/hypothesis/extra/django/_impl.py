# This file is part of Hypothesis, which may be found at
# https://github.com/HypothesisWorks/hypothesis/
#
# Copyright the Hypothesis Authors.
# Individual contributors are listed in AUTHORS.rst and the git log.
#
# This Source Code Form is subject to the terms of the Mozilla Public License,
# v. 2.0. If a copy of the MPL was not distributed with this file, You can
# obtain one at https://mozilla.org/MPL/2.0/.

import unittest
from functools import partial
<<<<<<< HEAD
from types import EllipsisType
from typing import TypeVar
=======
from typing import Any, Optional, TypeVar, Union
>>>>>>> 7b764c16

from django import forms as df, test as dt
from django.contrib.staticfiles import testing as dst
from django.core.exceptions import ValidationError
from django.db import IntegrityError, models as dm

from hypothesis import reject, strategies as st
from hypothesis.errors import InvalidArgument
from hypothesis.extra.django._fields import from_field
from hypothesis.strategies._internal.utils import defines_strategy

ModelT = TypeVar("ModelT", bound=dm.Model)


class HypothesisTestCase:
    def setup_example(self):
        self._pre_setup()

    def teardown_example(self, example):
        self._post_teardown()

    def __call__(self, result=None):
        testMethod = getattr(self, self._testMethodName)
        if getattr(testMethod, "is_hypothesis_test", False):
            return unittest.TestCase.__call__(self, result)
        else:
            return dt.SimpleTestCase.__call__(self, result)


class SimpleTestCase(HypothesisTestCase, dt.SimpleTestCase):
    pass


class TestCase(HypothesisTestCase, dt.TestCase):
    pass


class TransactionTestCase(HypothesisTestCase, dt.TransactionTestCase):
    pass


class LiveServerTestCase(HypothesisTestCase, dt.LiveServerTestCase):
    pass


class StaticLiveServerTestCase(HypothesisTestCase, dst.StaticLiveServerTestCase):
    pass


@defines_strategy()
def from_model(
    model: type[ModelT], /, **field_strategies: st.SearchStrategy | EllipsisType
) -> st.SearchStrategy[ModelT]:
    """Return a strategy for examples of ``model``.

    .. warning::
        Hypothesis creates saved models. This will run inside your testing
        transaction when using the test runner, but if you use the dev console
        this will leave debris in your database.

    ``model`` must be an subclass of :class:`~django:django.db.models.Model`.
    Strategies for fields may be passed as keyword arguments, for example
    ``is_staff=st.just(False)``.  In order to support models with fields named
    "model", this is a positional-only parameter.

    Hypothesis can often infer a strategy based the field type and validators,
    and will attempt to do so for any required fields.  No strategy will be
    inferred for an :class:`~django:django.db.models.AutoField`, nullable field,
    foreign key, or field for which a keyword
    argument is passed to ``from_model()``.  For example,
    a Shop type with a foreign key to Company could be generated with::

        shop_strategy = from_model(Shop, company=from_model(Company))

    Like for :func:`~hypothesis.strategies.builds`, you can pass
    ``...`` (:obj:`python:Ellipsis`) as a keyword argument to infer a strategy for
    a field which has a default value instead of using the default.
    """
    if not issubclass(model, dm.Model):
        raise InvalidArgument(f"{model=} must be a subtype of Model")

    fields_by_name = {f.name: f for f in model._meta.concrete_fields}
    for name, value in sorted(field_strategies.items()):
        if value is ...:
            field_strategies[name] = from_field(fields_by_name[name])
    for name, field in sorted(fields_by_name.items()):
        if (
            name not in field_strategies
            and not field.auto_created
            and not isinstance(field, dm.AutoField)
            and not isinstance(field, getattr(dm, "GeneratedField", ()))
            and field.default is dm.fields.NOT_PROVIDED
        ):
            field_strategies[name] = from_field(field)

    for field in field_strategies:
        if model._meta.get_field(field).primary_key:
            # The primary key is generated as part of the strategy. We
            # want to find any existing row with this primary key and
            # overwrite its contents.
            kwargs = {field: field_strategies.pop(field)}
            kwargs["defaults"] = st.fixed_dictionaries(field_strategies)  # type: ignore
            return _models_impl(st.builds(model.objects.update_or_create, **kwargs))

    # The primary key is not generated as part of the strategy, so we
    # just match against any row that has the same value for all
    # fields.
    return _models_impl(st.builds(model.objects.get_or_create, **field_strategies))


@st.composite
def _models_impl(draw, strat):
    """Handle the nasty part of drawing a value for models()"""
    try:
        return draw(strat)[0]
    except IntegrityError:
        reject()


@defines_strategy()
def from_form(
    form: type[df.Form],
    form_kwargs: dict | None = None,
    **field_strategies: st.SearchStrategy | EllipsisType,
) -> st.SearchStrategy[df.Form]:
    """Return a strategy for examples of ``form``.

    ``form`` must be an subclass of :class:`~django:django.forms.Form`.
    Strategies for fields may be passed as keyword arguments, for example
    ``is_staff=st.just(False)``.

    Hypothesis can often infer a strategy based the field type and validators,
    and will attempt to do so for any required fields.  No strategy will be
    inferred for a disabled field or field for which a keyword argument
    is passed to ``from_form()``.

    This function uses the fields of an unbound ``form`` instance to determine
    field strategies, any keyword arguments needed to instantiate the unbound
    ``form`` instance can be passed into ``from_form()`` as a dict with the
    keyword ``form_kwargs``. E.g.::

        shop_strategy = from_form(Shop, form_kwargs={"company_id": 5})

    Like for :func:`~hypothesis.strategies.builds`, you can pass
    ``...`` (:obj:`python:Ellipsis`) as a keyword argument to infer a strategy for
    a field which has a default value instead of using the default.
    """
    # currently unsupported:
    # ComboField
    # FilePathField
    # ImageField
    form_kwargs = form_kwargs or {}
    if not issubclass(form, df.BaseForm):
        raise InvalidArgument(f"{form=} must be a subtype of Form")

    # Forms are a little bit different from models. Model classes have
    # all their fields defined, whereas forms may have different fields
    # per-instance. So, we ought to instantiate the form and get the
    # fields from the instance, thus we need to accept the kwargs for
    # instantiation as well as the explicitly defined strategies

    unbound_form = form(**form_kwargs)
    fields_by_name = {}
    for name, field in unbound_form.fields.items():
        if isinstance(field, df.MultiValueField):
            # PS: So this is a little strange, but MultiValueFields must
            # have their form data encoded in a particular way for the
            # values to actually be picked up by the widget instances'
            # ``value_from_datadict``.
            # E.g. if a MultiValueField named 'mv_field' has 3
            # sub-fields then the ``value_from_datadict`` will look for
            # 'mv_field_0', 'mv_field_1', and 'mv_field_2'. Here I'm
            # decomposing the individual sub-fields into the names that
            # the form validation process expects
            for i, _field in enumerate(field.fields):
                fields_by_name[f"{name}_{i}"] = _field
        else:
            fields_by_name[name] = field

    for name, value in sorted(field_strategies.items()):
        if value is ...:
            field_strategies[name] = from_field(fields_by_name[name])

    for name, field in sorted(fields_by_name.items()):
        if name not in field_strategies and not field.disabled:
            field_strategies[name] = from_field(field)

    # files are handled a bit specially in forms. A Form accepts two arguments:
    # `data` and `files`. The former is for normal fields, and the latter is for
    # file fields.
    # see https://docs.djangoproject.com/en/5.1/ref/forms/api/#binding-uploaded-files.
    data_strategies: dict[str, Any] = {}
    file_strategies: dict[str, Any] = {}
    for name, field in field_strategies.items():
        form_field = fields_by_name[name]
        dictionary = (
            file_strategies if isinstance(form_field, df.FileField) else data_strategies
        )
        dictionary[name] = field

    return _forms_impl(
        st.builds(
            partial(form, **form_kwargs),  # type: ignore
            data=st.fixed_dictionaries(data_strategies),
            files=st.fixed_dictionaries(file_strategies),
        )
    )


@st.composite
def _forms_impl(draw, strat):
    """Handle the nasty part of drawing a value for from_form()"""
    try:
        return draw(strat)
    except ValidationError:
        reject()<|MERGE_RESOLUTION|>--- conflicted
+++ resolved
@@ -10,12 +10,8 @@
 
 import unittest
 from functools import partial
-<<<<<<< HEAD
 from types import EllipsisType
-from typing import TypeVar
-=======
-from typing import Any, Optional, TypeVar, Union
->>>>>>> 7b764c16
+from typing import Any, TypeVar
 
 from django import forms as df, test as dt
 from django.contrib.staticfiles import testing as dst
