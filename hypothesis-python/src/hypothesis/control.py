--- conflicted
+++ resolved
@@ -125,15 +125,11 @@
 
 
 @deprecated_posargs
-<<<<<<< HEAD
+
 def target(
     observation: float, *, label: str = "", allow_outside_given_test: bool = False
 ) -> None:
-    """Calling this function with a ``float`` observation gives it feedback
-=======
-def target(observation: Union[int, float], *, label: str = "") -> None:
-    """Calling this function with an ``int`` or ``float`` observation gives it feedback
->>>>>>> 0a5dc9c8
+     """Calling this function with an ``int`` or ``float`` observation gives it feedback
     with which to guide our search for inputs that will cause an error, in
     addition to all the usual heuristics.  Observations must always be finite.
 
