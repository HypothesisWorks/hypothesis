# This file is part of Hypothesis, which may be found at
# https://github.com/HypothesisWorks/hypothesis/
#
# Copyright the Hypothesis Authors.
# Individual contributors are listed in AUTHORS.rst and the git log.
#
# This Source Code Form is subject to the terms of the Mozilla Public License,
# v. 2.0. If a copy of the MPL was not distributed with this file, You can
# obtain one at https://mozilla.org/MPL/2.0/.

import inspect
import math
import random
from collections import defaultdict
from collections.abc import Sequence
from contextlib import contextmanager
from typing import Any, Callable, NoReturn, Optional, Union
from weakref import WeakKeyDictionary

from hypothesis import Verbosity, settings
from hypothesis._settings import note_deprecation
from hypothesis.errors import InvalidArgument, UnsatisfiedAssumption
from hypothesis.internal.compat import BaseExceptionGroup
from hypothesis.internal.conjecture.data import ConjectureData
from hypothesis.internal.observability import TESTCASE_CALLBACKS
from hypothesis.internal.reflection import get_pretty_function_description
from hypothesis.internal.validation import check_type
from hypothesis.reporting import report, verbose_report
from hypothesis.utils.dynamicvariables import DynamicVariable
from hypothesis.vendor.pretty import IDKey, PrettyPrintFunction, pretty


def _calling_function_location(what: str, frame: Any) -> str:
    where = frame.f_back
    return f"{what}() in {where.f_code.co_name} (line {where.f_lineno})"


def reject() -> NoReturn:
    if _current_build_context.value is None:
        note_deprecation(
            "Using `reject` outside a property-based test is deprecated",
            since="2023-09-25",
            has_codemod=False,
        )
    where = _calling_function_location("reject", inspect.currentframe())
    if currently_in_test_context():
        count = current_build_context().data._observability_predicates[where]
        count["unsatisfied"] += 1
    raise UnsatisfiedAssumption(where)


def assume(condition: object) -> bool:
    """Calling ``assume`` is like an :ref:`assert <python:assert>` that marks
    the example as bad, rather than failing the test.

    This lets you filter out one-off bad cases from the space of inputs, such
    as divide-by-zero errors or other tricky assumptions.

    Where possible, it is better to write ``assume`` statements using parameters
    on a strategy. For instance, ``st.integers(min_value=0)`` will perform
    much better than ``assume(n >= 0)``, because the former satisfies the condition
    by construction while the latter uses rejection sampling.
    """
    if _current_build_context.value is None:
        note_deprecation(
            "Using `assume` outside a property-based test is deprecated",
            since="2023-09-25",
            has_codemod=False,
        )
    if TESTCASE_CALLBACKS or not condition:
        where = _calling_function_location("assume", inspect.currentframe())
        if TESTCASE_CALLBACKS and currently_in_test_context():
            predicates = current_build_context().data._observability_predicates
            predicates[where]["satisfied" if condition else "unsatisfied"] += 1
        if not condition:
            raise UnsatisfiedAssumption(f"failed to satisfy {where}")
    return True


_current_build_context = DynamicVariable[Optional["BuildContext"]](None)


def currently_in_test_context() -> bool:
    """Return ``True`` if the calling code is currently running inside an
<<<<<<< HEAD
    :func:`@given <hypothesis.given>` or :doc:`stateful <reference/stateful>` test,
=======
    :func:`@given <hypothesis.given>` or :ref:`stateful <stateful>` test,
>>>>>>> 7523f1d7
    ``False`` otherwise.

    This is useful for third-party integrations and assertion helpers which
    may be called from traditional or property-based tests, but can only use
    :func:`~hypothesis.assume` or :func:`~hypothesis.target` in the latter case.
    """
    return _current_build_context.value is not None


def current_build_context() -> "BuildContext":
    context = _current_build_context.value
    if context is None:
        raise InvalidArgument("No build context registered")
    return context


class RandomSeeder:
    def __init__(self, seed):
        self.seed = seed

    def __repr__(self):
        return f"RandomSeeder({self.seed!r})"


class _Checker:
    def __init__(self) -> None:
        self.saw_global_random = False

    def __call__(self, x):
        self.saw_global_random |= isinstance(x, RandomSeeder)
        return x


@contextmanager
def deprecate_random_in_strategy(fmt, *args):
    _global_rand_state = random.getstate()
    yield (checker := _Checker())
    if _global_rand_state != random.getstate() and not checker.saw_global_random:
        # raise InvalidDefinition
        note_deprecation(
            "Do not use the `random` module inside strategies; instead "
            "consider  `st.randoms()`, `st.sampled_from()`, etc.  " + fmt.format(*args),
            since="2024-02-05",
            has_codemod=False,
            stacklevel=1,
        )


class BuildContext:
    def __init__(
        self,
        data: ConjectureData,
        *,
        is_final: bool = False,
        close_on_capture: bool = True,
    ) -> None:
        self.data = data
        self.tasks: list[Callable[[], Any]] = []
        self.is_final = is_final
        self.close_on_capture = close_on_capture
        self.close_on_del = False
        # Use defaultdict(list) here to handle the possibility of having multiple
        # functions registered for the same object (due to caching, small ints, etc).
        # The printer will discard duplicates which return different representations.
        self.known_object_printers: dict[IDKey, list[PrettyPrintFunction]] = (
            defaultdict(list)
        )

    def record_call(
        self,
        obj: object,
        func: object,
        args: Sequence[object],
        kwargs: dict[str, object],
    ) -> None:
        self.known_object_printers[IDKey(obj)].append(
            # _func=func prevents mypy from inferring lambda type. Would need
            # paramspec I think - not worth it.
            lambda obj, p, cycle, *, _func=func: p.maybe_repr_known_object_as_call(  # type: ignore
                obj, cycle, get_pretty_function_description(_func), args, kwargs
            )
        )

    def prep_args_kwargs_from_strategies(self, kwarg_strategies):
        arg_labels = {}
        kwargs = {}
        for k, s in kwarg_strategies.items():
            start_idx = len(self.data.nodes)
            with deprecate_random_in_strategy("from {}={!r}", k, s) as check:
                obj = check(self.data.draw(s, observe_as=f"generate:{k}"))
            end_idx = len(self.data.nodes)
            kwargs[k] = obj

            # This high up the stack, we can't see or really do much with the conjecture
            # Example objects - not least because they're only materialized after the
            # test case is completed.  Instead, we'll stash the (start_idx, end_idx)
            # pair on our data object for the ConjectureRunner engine to deal with, and
            # pass a dict of such out so that the pretty-printer knows where to place
            # the which-parts-matter comments later.
            if start_idx != end_idx:
                arg_labels[k] = (start_idx, end_idx)
                self.data.arg_slices.add((start_idx, end_idx))

        return kwargs, arg_labels

    def __enter__(self):
        self.assign_variable = _current_build_context.with_value(self)
        self.assign_variable.__enter__()
        return self

    def __exit__(self, exc_type, exc_value, tb):
        self.assign_variable.__exit__(exc_type, exc_value, tb)
        errors = []
        for task in self.tasks:
            try:
                task()
            except BaseException as err:
                errors.append(err)
        if errors:
            if len(errors) == 1:
                raise errors[0] from exc_value
            raise BaseExceptionGroup("Cleanup failed", errors) from exc_value


def cleanup(teardown):
    """Register a function to be called when the current test has finished
    executing. Any exceptions thrown in teardown will be printed but not
    rethrown.

    Inside a test this isn't very interesting, because you can just use
    a finally block, but note that you can use this inside map, flatmap,
    etc. in order to e.g. insist that a value is closed at the end.
    """
    context = _current_build_context.value
    if context is None:
        raise InvalidArgument("Cannot register cleanup outside of build context")
    context.tasks.append(teardown)


def should_note():
    context = _current_build_context.value
    if context is None:
        raise InvalidArgument("Cannot make notes outside of a test")
    return context.is_final or settings.default.verbosity >= Verbosity.verbose


def note(value: object) -> None:
    """Report this value for the minimal failing example."""
    if should_note():
        if not isinstance(value, str):
            value = pretty(value)
        report(value)


def event(value: str, payload: Union[str, int, float] = "") -> None:
    """Record an event that occurred during this test. Statistics on the number of test
    runs with each event will be reported at the end if you run Hypothesis in
    statistics reporting mode.

    Event values should be strings or convertible to them.  If an optional
    payload is given, it will be included in the string for :ref:`statistics`.
    """
    context = _current_build_context.value
    if context is None:
        raise InvalidArgument("Cannot make record events outside of a test")

    payload = _event_to_string(payload, (str, int, float))
    context.data.events[_event_to_string(value)] = payload


_events_to_strings: WeakKeyDictionary = WeakKeyDictionary()


def _event_to_string(event, allowed_types=str):
    if isinstance(event, allowed_types):
        return event
    try:
        return _events_to_strings[event]
    except (KeyError, TypeError):
        pass
    result = str(event)
    try:
        _events_to_strings[event] = result
    except TypeError:
        pass
    return result


def target(observation: Union[int, float], *, label: str = "") -> Union[int, float]:
    """Calling this function with an ``int`` or ``float`` observation gives it feedback
    with which to guide our search for inputs that will cause an error, in
    addition to all the usual heuristics.  Observations must always be finite.

    Hypothesis will try to maximize the observed value over several examples;
    almost any metric will work so long as it makes sense to increase it.
    For example, ``-abs(error)`` is a metric that increases as ``error``
    approaches zero.

    Example metrics:

    - Number of elements in a collection, or tasks in a queue
    - Mean or maximum runtime of a task (or both, if you use ``label``)
    - Compression ratio for data (perhaps per-algorithm or per-level)
    - Number of steps taken by a state machine

    The optional ``label`` argument can be used to distinguish between
    and therefore separately optimise distinct observations, such as the
    mean and standard deviation of a dataset.  It is an error to call
    ``target()`` with any label more than once per test case.

    .. note::
        **The more examples you run, the better this technique works.**

        As a rule of thumb, the targeting effect is noticeable above
        :obj:`max_examples=1000 <hypothesis.settings.max_examples>`,
        and immediately obvious by around ten thousand examples
        *per label* used by your test.

    :ref:`statistics` include the best score seen for each label,
    which can help avoid `the threshold problem
    <https://hypothesis.works/articles/threshold-problem/>`__ when the minimal
    example shrinks right down to the threshold of failure (:issue:`2180`).
    """
    check_type((int, float), observation, "observation")
    if not math.isfinite(observation):
        raise InvalidArgument(f"{observation=} must be a finite float.")
    check_type(str, label, "label")

    context = _current_build_context.value
    if context is None:
        raise InvalidArgument(
            "Calling target() outside of a test is invalid.  "
            "Consider guarding this call with `if currently_in_test_context(): ...`"
        )
    elif context.data.provider.avoid_realization:
        # We could in principle realize this in the engine, but it seems more
        # efficient to have our alternative backend optimize it for us.
        # See e.g. https://github.com/pschanely/hypothesis-crosshair/issues/3
        return observation  # pragma: no cover
    verbose_report(f"Saw target({observation!r}, {label=})")

    if label in context.data.target_observations:
        raise InvalidArgument(
            f"Calling target({observation!r}, {label=}) would overwrite "
            f"target({context.data.target_observations[label]!r}, {label=})"
        )
    else:
        context.data.target_observations[label] = observation

    return observation<|MERGE_RESOLUTION|>--- conflicted
+++ resolved
@@ -82,11 +82,7 @@
 
 def currently_in_test_context() -> bool:
     """Return ``True`` if the calling code is currently running inside an
-<<<<<<< HEAD
-    :func:`@given <hypothesis.given>` or :doc:`stateful <reference/stateful>` test,
-=======
     :func:`@given <hypothesis.given>` or :ref:`stateful <stateful>` test,
->>>>>>> 7523f1d7
     ``False`` otherwise.
 
     This is useful for third-party integrations and assertion helpers which
