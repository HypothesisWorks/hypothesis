--- conflicted
+++ resolved
@@ -195,22 +195,6 @@
     django-nocontrib: django==5.2.7
 commands =
     python -bb -X dev -m tests.django.manage test tests.django {posargs}
-
-<<<<<<< HEAD
-[testenv:py{39}-pytest46]
-deps =
-    -r../requirements/test.txt
-commands_pre =
-    pip install pytest==4.6.11 pytest-xdist==1.34
-commands =
-    python -bb -X dev -W'ignore:the imp module:DeprecationWarning' -m pytest tests/pytest tests/cover/test_testdecorators.py
-=======
-[testenv:py{39}-nose]
-deps =
-    nose
-commands=
-    nosetests tests/cover/test_testdecorators.py
->>>>>>> 51ce6b15
 
 [testenv:py{39}-pytest54]
 deps =
