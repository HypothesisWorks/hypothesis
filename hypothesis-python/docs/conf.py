# This file is part of Hypothesis, which may be found at
# https://github.com/HypothesisWorks/hypothesis/
#
# Copyright the Hypothesis Authors.
# Individual contributors are listed in AUTHORS.rst and the git log.
#
# This Source Code Form is subject to the terms of the Mozilla Public License,
# v. 2.0. If a copy of the MPL was not distributed with this file, You can
# obtain one at https://mozilla.org/MPL/2.0/.

import datetime
import re
import sys
import types
from pathlib import Path

root = Path(__file__).parent.parent
sys.path.append(str(root / "src"))
sys.path.append(str(Path(__file__).parent / "_ext"))

needs_sphinx = re.search(
    r"sphinx==([0-9\.]+)", root.joinpath("../requirements/tools.txt").read_text()
).group(1)
default_role = "py:obj"
nitpicky = True

autodoc_member_order = "bysource"
autodoc_typehints = "none"
maximum_signature_line_length = 60  # either one line, or one param per line

extensions = [
    "sphinx.ext.autodoc",
    "sphinx.ext.extlinks",
    "sphinx.ext.viewcode",
    "sphinx.ext.intersphinx",
    "hoverxref.extension",
    "sphinx_codeautolink",
    "sphinx_selective_exclude.eager_only",
    "sphinx-jsonschema",
    # loading this extension overrides the default -b linkcheck behavior with
    # custom url ignore logic. see hypothesis_linkcheck.py for details.
    "hypothesis_linkcheck",
<<<<<<< HEAD
    "sphinx_reredirects",
=======
    "hypothesis_redirects",
>>>>>>> 7523f1d7
]

templates_path = ["_templates"]

redirects = {
    "details": "reference/index.html",
    "data": "reference/strategies.html",
<<<<<<< HEAD
    "database": "reference/database.html",
    "stateful": "reference/stateful.html",
    "reproducing": "reference/reproducing-failures.html",
    "ghostwriter": "reference/ghostwriter.html",
    "extras": "extensions.html",
    "django": "reference/django.html",
    "numpy": "reference/data-science.html",
    "observability": "reference/observability.html",
    "supported": "compatibility.html",
    "changes": "changelog.html",
    "strategies": "extensions.html",
    # these pages were removed without replacement
    "support": "index.html",
    "manifesto": "index.html",
    "examples": "index.html",
}
# https://github.com/documatt/sphinx-reredirects/issues/11
# will be part of the default template soon, update sphinx-reredirects and
# remove this when it is
=======
    "database": "reference/api.html#database",
    "stateful": "reference/api.html#stateful-tests",
    "reproducing": "reference/api.html",
    "ghostwriter": "reference/integrations.html#ghostwriter",
    "django": "reference/strategies.html#django",
    "numpy": "reference/strategies.html#numpy",
    "observability": "reference/integrations.html#observability",
    # TODO enable when we actually rename them
    # "extras": "extensions.html",
    # "supported": "compatibility.html",
    # "changes": "changelog.html",
    # "strategies": "extensions.html",
    # these pages were removed without replacement
    # "support": "index.html",
    # "manifesto": "index.html",
    # "examples": "index.html",
}
>>>>>>> 7523f1d7
redirect_html_template_file = "redirect.html.template"

source_suffix = ".rst"

# The master toctree document.
master_doc = "index"

# General information about the project.
project = "Hypothesis"
author = "the Hypothesis team"
copyright = f"2013-{datetime.date.today().year}, {author}"

_d = {}
_version_file = root.joinpath("src", "hypothesis", "version.py")
exec(_version_file.read_text(encoding="utf-8"), _d)
version = _d["__version__"]
release = _d["__version__"]


def setup(app):
    if root.joinpath("RELEASE.rst").is_file():
        app.tags.add("has_release_file")

    # Workaround for partial-initialization problem when autodoc imports libcst
    import libcst

    import hypothesis.extra.codemods

    assert libcst
    assert hypothesis.extra.codemods

    # patch in mock array_api namespace so we can autodoc it
    from hypothesis.extra.array_api import (
        RELEASED_VERSIONS,
        make_strategies_namespace,
        mock_xp,
    )

    mod = types.ModuleType("xps")
    mod.__dict__.update(
        make_strategies_namespace(mock_xp, api_version=RELEASED_VERSIONS[-1]).__dict__
    )
    assert "xps" not in sys.modules
    sys.modules["xps"] = mod


language = "en"
exclude_patterns = ["_build"]
pygments_style = "sphinx"
todo_include_todos = False

# To run linkcheck (last argument is the output dir)
#   sphinx-build --builder linkcheck hypothesis-python/docs linkcheck
linkcheck_ignore = [
    # we'll assume that python isn't going to break peps, and github isn't going
    # to break issues/pulls. (and if they did, we'd hopefully notice quickly).
    r"https://peps.python.org/pep-.*",
    r"https://github.com/HypothesisWorks/hypothesis/issues/\d+",
    r"https://github.com/HypothesisWorks/hypothesis/pull/\d+",
]

# See https://sphinx-hoverxref.readthedocs.io/en/latest/configuration.html
hoverxref_auto_ref = True
hoverxref_domains = ["py"]
hoverxref_role_types = {
    "attr": "tooltip",
    "class": "tooltip",
    "const": "tooltip",
    "exc": "tooltip",
    "func": "tooltip",
    "meth": "tooltip",
    "mod": "tooltip",
    "obj": "tooltip",
    "ref": "tooltip",
}

intersphinx_mapping = {
    "python": ("https://docs.python.org/3/", None),
    "numpy": ("https://numpy.org/doc/stable/", None),
    "pandas": ("https://pandas.pydata.org/pandas-docs/stable/", None),
    "pytest": ("https://docs.pytest.org/en/stable/", None),
    "django": (
        "http://docs.djangoproject.com/en/stable/",
        "http://docs.djangoproject.com/en/stable/_objects/",
    ),
    "dateutil": ("https://dateutil.readthedocs.io/en/stable/", None),
    "redis": ("https://redis-py.readthedocs.io/en/stable/", None),
    "attrs": ("https://www.attrs.org/en/stable/", None),
    "sphinx": ("https://www.sphinx-doc.org/en/master/", None),
    "IPython": ("https://ipython.readthedocs.io/en/stable/", None),
    "lark": ("https://lark-parser.readthedocs.io/en/stable/", None),
    "xarray": ("https://docs.xarray.dev/en/stable/", None),
}

autodoc_mock_imports = ["numpy", "pandas", "redis", "django", "pytz"]

rst_prolog = """
.. |given| replace:: :func:`~hypothesis.given`
.. |@given| replace:: :func:`@given <hypothesis.given>`
.. |@example| replace:: :func:`@example <hypothesis.example>`
.. |@example.xfail| replace:: :func:`@example(...).xfail() <hypothesis.example.xfail>`
.. |@settings| replace:: :func:`@settings <hypothesis.settings>`
.. |@composite| replace:: :func:`@composite <hypothesis.strategies.composite>`
.. |assume| replace:: :func:`~hypothesis.assume`
.. |target| replace:: :func:`~hypothesis.target`
.. |event| replace:: :func:`~hypothesis.event`
.. |note| replace:: :func:`~hypothesis.note`

.. |max_examples| replace:: :obj:`~hypothesis.settings.max_examples`
.. |settings.max_examples| replace:: :obj:`~hypothesis.settings.max_examples`
.. |settings.database| replace:: :obj:`~hypothesis.settings.database`
.. |settings.deadline| replace:: :obj:`~hypothesis.settings.deadline`
.. |settings.derandomize| replace:: :obj:`~hypothesis.settings.derandomize`
.. |settings.phases| replace:: :obj:`~hypothesis.settings.phases`
.. |settings.print_blob| replace:: :obj:`~hypothesis.settings.print_blob`
.. |settings.report_multiple_bugs| replace:: :obj:`~hypothesis.settings.report_multiple_bugs`
.. |settings.verbosity| replace:: :obj:`~hypothesis.settings.verbosity`
.. |settings.suppress_health_check| replace:: :obj:`~hypothesis.settings.suppress_health_check`

.. |HealthCheck.data_too_large| replace:: :obj:`HealthCheck.data_too_large <hypothesis.HealthCheck.data_too_large>`
.. |HealthCheck.filter_too_much| replace:: :obj:`HealthCheck.filter_too_much <hypothesis.HealthCheck.filter_too_much>`
.. |HealthCheck.too_slow| replace:: :obj:`HealthCheck.too_slow <hypothesis.HealthCheck.too_slow>`
.. |HealthCheck.function_scoped_fixture| replace:: :obj:`HealthCheck.function_scoped_fixture \
<hypothesis.HealthCheck.function_scoped_fixture>`
.. |HealthCheck.differing_executors| replace:: :obj:`HealthCheck.differing_executors \
<hypothesis.HealthCheck.differing_executors>`
.. |HealthCheck| replace:: :obj:`~hypothesis.HealthCheck`

.. |Phase.explicit| replace:: :obj:`Phase.explicit <hypothesis.Phase.explicit>`
.. |Phase.reuse| replace:: :obj:`Phase.reuse <hypothesis.Phase.reuse>`
.. |Phase.generate| replace:: :obj:`Phase.generate <hypothesis.Phase.generate>`
.. |Phase.target| replace:: :obj:`Phase.target <hypothesis.Phase.target>`
.. |Phase.shrink| replace:: :obj:`Phase.shrink <hypothesis.Phase.shrink>`
.. |Phase.explain| replace:: :obj:`Phase.explain <hypothesis.Phase.explain>`

.. |st.lists| replace:: :func:`~hypothesis.strategies.lists`
.. |st.integers| replace:: :func:`~hypothesis.strategies.integers`
.. |st.floats| replace:: :func:`~hypothesis.strategies.floats`
.. |st.booleans| replace:: :func:`~hypothesis.strategies.booleans`
.. |st.composite| replace:: :func:`@composite <hypothesis.strategies.composite>`
.. |st.data| replace:: :func:`~hypothesis.strategies.data`
.. |st.one_of| replace:: :func:`~hypothesis.strategies.one_of`
.. |st.text| replace:: :func:`~hypothesis.strategies.text`
.. |st.tuples| replace:: :func:`~hypothesis.strategies.tuples`
.. |st.sets| replace:: :func:`~hypothesis.strategies.sets`
.. |st.dictionaries| replace:: :func:`~hypothesis.strategies.dictionaries`
.. |st.fixed_dictionaries| replace:: :func:`~hypothesis.strategies.fixed_dictionaries`
.. |st.datetimes| replace:: :func:`~hypothesis.strategies.datetimes`
.. |st.builds| replace:: :func:`~hypothesis.strategies.builds`
.. |st.recursive| replace:: :func:`~hypothesis.strategies.recursive`
.. |st.deferred| replace:: :func:`~hypothesis.strategies.deferred`
.. |st.from_type| replace:: :func:`~hypothesis.strategies.from_type`
<<<<<<< HEAD
.. |st.register_type_strategy| replace:: :func:`~hypothesis.strategies.register_type_strategy`
=======
.. |st.uuids| replace:: :func:`~hypothesis.strategies.uuids`
.. |st.ip_addresses| replace:: :func:`~hypothesis.strategies.ip_addresses`
.. |st.register_type_strategy| replace:: :func:`~hypothesis.strategies.register_type_strategy`
.. |st.just| replace:: :func:`~hypothesis.strategies.just`
.. |st.domains| replace:: :func:`~hypothesis.provisional.domains`
.. |st.urls| replace:: :func:`~hypothesis.provisional.urls`

.. |django.from_form| replace:: :func:`~hypothesis.extra.django.from_form`
.. |django.from_model| replace:: :func:`~hypothesis.extra.django.from_model`
.. |django.from_field| replace:: :func:`~hypothesis.extra.django.from_field`
>>>>>>> 7523f1d7

.. |settings.register_profile| replace:: :func:`~hypothesis.settings.register_profile`
.. |settings.get_profile| replace:: :func:`~hypothesis.settings.get_profile`
.. |settings.load_profile| replace:: :func:`~hypothesis.settings.load_profile`

.. |SearchStrategy| replace:: :class:`~hypothesis.strategies.SearchStrategy`
.. |strategy.filter| replace:: :func:`.filter() <hypothesis.strategies.SearchStrategy.filter>`
<<<<<<< HEAD

.. _database: reference/database
.. _observability: reference/observability
.. _ghostwriter: reference/ghostwriter
.. _stateful: reference/stateful
=======
.. |strategy.flatmap| replace:: :func:`.flatmap() <hypothesis.strategies.SearchStrategy.flatmap>`
.. |strategy.map| replace:: :func:`.map() <hypothesis.strategies.SearchStrategy.map>`
>>>>>>> 7523f1d7

.. |str| replace:: :obj:`python:str`
.. |int| replace:: :obj:`python:int`
.. |bool| replace:: :obj:`python:bool`
.. |bytes| replace:: :obj:`python:bytes`
.. |float| replace:: :obj:`python:float`
.. |assert| replace:: :keyword:`python:assert`
.. |dataclasses| replace:: :mod:`python:dataclasses`
"""

codeautolink_autodoc_inject = False
codeautolink_global_preface = """
from hypothesis import *
import hypothesis.strategies as st
from hypothesis.strategies import *
"""

# This config value must be a dictionary of external sites, mapping unique
# short alias names to a base URL and a prefix.
# See http://sphinx-doc.org/ext/extlinks.html
_repo = "https://github.com/HypothesisWorks/hypothesis/"
extlinks = {
    "commit": (_repo + "commit/%s", "commit %s"),
    "gh-file": (_repo + "blob/master/%s", "%s"),
    "gh-link": (_repo + "%s", "%s"),
    "issue": (_repo + "issues/%s", "issue #%s"),
    "pull": (_repo + "pull/%s", "pull request #%s"),
    "pypi": ("https://pypi.org/project/%s/", "%s"),
    "bpo": ("https://bugs.python.org/issue%s", "bpo-%s"),
    "xp-ref": ("https://data-apis.org/array-api/latest/API_specification/%s", "%s"),
    "wikipedia": ("https://en.wikipedia.org/wiki/%s", "%s"),
}

# -- Options for HTML output ----------------------------------------------

html_theme = "furo"
<<<<<<< HEAD
=======
# remove "Hypothesis <version> documentation" from just below logo on the sidebar
html_theme_options = {"sidebar_hide_name": True}
>>>>>>> 7523f1d7
html_static_path = ["_static"]
html_css_files = ["better-signatures.css", "wrap-in-tables.css", "no-scroll.css"]
htmlhelp_basename = "Hypothesisdoc"
html_favicon = "../../brand/favicon.ico"
html_logo = "../../brand/dragonfly-rainbow-150w.svg"
# remove "Hypothesis <version> documentation" from just below logo on the sidebar
html_theme_options = {"sidebar_hide_name": True}


# -- Options for LaTeX output ---------------------------------------------

latex_elements = {}
latex_documents = [
    (master_doc, "Hypothesis.tex", "Hypothesis Documentation", author, "manual")
]
man_pages = [(master_doc, "hypothesis", "Hypothesis Documentation", [author], 1)]
texinfo_documents = [
    (
        master_doc,
        "Hypothesis",
        "Hypothesis Documentation",
        author,
        "Hypothesis",
        "Advanced property-based testing for Python.",
        "Miscellaneous",
    )
]<|MERGE_RESOLUTION|>--- conflicted
+++ resolved
@@ -40,27 +40,20 @@
     # loading this extension overrides the default -b linkcheck behavior with
     # custom url ignore logic. see hypothesis_linkcheck.py for details.
     "hypothesis_linkcheck",
-<<<<<<< HEAD
-    "sphinx_reredirects",
-=======
     "hypothesis_redirects",
->>>>>>> 7523f1d7
 ]
 
 templates_path = ["_templates"]
-
 redirects = {
     "details": "reference/index.html",
     "data": "reference/strategies.html",
-<<<<<<< HEAD
-    "database": "reference/database.html",
-    "stateful": "reference/stateful.html",
-    "reproducing": "reference/reproducing-failures.html",
-    "ghostwriter": "reference/ghostwriter.html",
-    "extras": "extensions.html",
-    "django": "reference/django.html",
-    "numpy": "reference/data-science.html",
-    "observability": "reference/observability.html",
+    "database": "reference/api.html#database",
+    "stateful": "reference/api.html#stateful-tests",
+    "reproducing": "reference/api.html",
+    "ghostwriter": "reference/integrations.html#ghostwriter",
+    "django": "reference/strategies.html#django",
+    "numpy": "reference/strategies.html#numpy",
+    "observability": "reference/integrations.html#observability",
     "supported": "compatibility.html",
     "changes": "changelog.html",
     "strategies": "extensions.html",
@@ -69,28 +62,6 @@
     "manifesto": "index.html",
     "examples": "index.html",
 }
-# https://github.com/documatt/sphinx-reredirects/issues/11
-# will be part of the default template soon, update sphinx-reredirects and
-# remove this when it is
-=======
-    "database": "reference/api.html#database",
-    "stateful": "reference/api.html#stateful-tests",
-    "reproducing": "reference/api.html",
-    "ghostwriter": "reference/integrations.html#ghostwriter",
-    "django": "reference/strategies.html#django",
-    "numpy": "reference/strategies.html#numpy",
-    "observability": "reference/integrations.html#observability",
-    # TODO enable when we actually rename them
-    # "extras": "extensions.html",
-    # "supported": "compatibility.html",
-    # "changes": "changelog.html",
-    # "strategies": "extensions.html",
-    # these pages were removed without replacement
-    # "support": "index.html",
-    # "manifesto": "index.html",
-    # "examples": "index.html",
-}
->>>>>>> 7523f1d7
 redirect_html_template_file = "redirect.html.template"
 
 source_suffix = ".rst"
@@ -243,9 +214,6 @@
 .. |st.recursive| replace:: :func:`~hypothesis.strategies.recursive`
 .. |st.deferred| replace:: :func:`~hypothesis.strategies.deferred`
 .. |st.from_type| replace:: :func:`~hypothesis.strategies.from_type`
-<<<<<<< HEAD
-.. |st.register_type_strategy| replace:: :func:`~hypothesis.strategies.register_type_strategy`
-=======
 .. |st.uuids| replace:: :func:`~hypothesis.strategies.uuids`
 .. |st.ip_addresses| replace:: :func:`~hypothesis.strategies.ip_addresses`
 .. |st.register_type_strategy| replace:: :func:`~hypothesis.strategies.register_type_strategy`
@@ -256,7 +224,6 @@
 .. |django.from_form| replace:: :func:`~hypothesis.extra.django.from_form`
 .. |django.from_model| replace:: :func:`~hypothesis.extra.django.from_model`
 .. |django.from_field| replace:: :func:`~hypothesis.extra.django.from_field`
->>>>>>> 7523f1d7
 
 .. |settings.register_profile| replace:: :func:`~hypothesis.settings.register_profile`
 .. |settings.get_profile| replace:: :func:`~hypothesis.settings.get_profile`
@@ -264,16 +231,8 @@
 
 .. |SearchStrategy| replace:: :class:`~hypothesis.strategies.SearchStrategy`
 .. |strategy.filter| replace:: :func:`.filter() <hypothesis.strategies.SearchStrategy.filter>`
-<<<<<<< HEAD
-
-.. _database: reference/database
-.. _observability: reference/observability
-.. _ghostwriter: reference/ghostwriter
-.. _stateful: reference/stateful
-=======
 .. |strategy.flatmap| replace:: :func:`.flatmap() <hypothesis.strategies.SearchStrategy.flatmap>`
 .. |strategy.map| replace:: :func:`.map() <hypothesis.strategies.SearchStrategy.map>`
->>>>>>> 7523f1d7
 
 .. |str| replace:: :obj:`python:str`
 .. |int| replace:: :obj:`python:int`
@@ -310,18 +269,13 @@
 # -- Options for HTML output ----------------------------------------------
 
 html_theme = "furo"
-<<<<<<< HEAD
-=======
 # remove "Hypothesis <version> documentation" from just below logo on the sidebar
 html_theme_options = {"sidebar_hide_name": True}
->>>>>>> 7523f1d7
 html_static_path = ["_static"]
 html_css_files = ["better-signatures.css", "wrap-in-tables.css", "no-scroll.css"]
 htmlhelp_basename = "Hypothesisdoc"
 html_favicon = "../../brand/favicon.ico"
 html_logo = "../../brand/dragonfly-rainbow-150w.svg"
-# remove "Hypothesis <version> documentation" from just below logo on the sidebar
-html_theme_options = {"sidebar_hide_name": True}
 
 
 # -- Options for LaTeX output ---------------------------------------------
