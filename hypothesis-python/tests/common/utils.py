--- conflicted
+++ resolved
@@ -13,11 +13,7 @@
 import sys
 import warnings
 from io import StringIO
-<<<<<<< HEAD
-from threading import Lock, RLock
-=======
-from threading import Barrier, Thread
->>>>>>> 6214d8ac
+from threading import Barrier, Lock, RLock, Thread
 from types import SimpleNamespace
 
 from hypothesis import Phase, settings
@@ -333,19 +329,12 @@
 
 @contextlib.contextmanager
 def restore_recursion_limit():
-<<<<<<< HEAD
     with _restore_recursion_limit_lock:
         original_limit = sys.getrecursionlimit()
         try:
             yield
         finally:
             sys.setrecursionlimit(original_limit)
-=======
-    original_limit = sys.getrecursionlimit()
-    try:
-        yield
-    finally:
-        sys.setrecursionlimit(original_limit)
 
 
 def run_concurrently(function, n: int) -> None:
@@ -367,5 +356,4 @@
         thread.start()
 
     for thread in threads:
-        thread.join(timeout=10)
->>>>>>> 6214d8ac
+        thread.join(timeout=10)