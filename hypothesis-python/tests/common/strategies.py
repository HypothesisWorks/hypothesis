# This file is part of Hypothesis, which may be found at
# https://github.com/HypothesisWorks/hypothesis/
#
# Copyright the Hypothesis Authors.
# Individual contributors are listed in AUTHORS.rst and the git log.
#
# This Source Code Form is subject to the terms of the Mozilla Public License,
# v. 2.0. If a copy of the MPL was not distributed with this file, You can
# obtain one at https://mozilla.org/MPL/2.0/.

import sys
import time
from itertools import islice

from hypothesis import strategies as st
from hypothesis.internal.intervalsets import IntervalSet
from hypothesis.strategies._internal import SearchStrategy


class _Slow(SearchStrategy):
    def do_draw(self, data):
        time.sleep(1.0)
        data.draw_bytes(2)


SLOW = _Slow()


class HardToShrink(SearchStrategy):
    def __init__(self):
        self.__last = None
        self.accepted = set()

    def do_draw(self, data):
        x = bytes(data.draw_integer(0, 255) for _ in range(100))
        if x in self.accepted:
            return True
        ls = self.__last
        if ls is None:
            if all(x):
                self.__last = x
                self.accepted.add(x)
                return True
            else:
                return False
        diffs = [i for i in range(len(x)) if x[i] != ls[i]]
        if len(diffs) == 1:
            i = diffs[0]
            if x[i] + 1 == ls[i]:
                self.__last = x
                self.accepted.add(x)
                return True
        return False


<<<<<<< HEAD
def build_intervals(ls):
    ls.sort()
    result = []
    for u, l in ls:
        v = u + l
        if result:
            a, b = result[-1]
            if u <= b + 1:
                result[-1] = (a, v)
                continue
        result.append((u, v))
    return result


def IntervalLists(min_size=0):
    return st.lists(
        st.tuples(st.integers(0, 200), st.integers(0, 20)),
        min_size=min_size,
    ).map(build_intervals)


Intervals = st.builds(IntervalSet, IntervalLists())
=======
def build_intervals(intervals):
    it = iter(intervals)
    while batch := tuple(islice(it, 2)):
        # To guarantee we return pairs of 2, drop the last batch if it's
        # unbalanced.
        # Dropping a random element if the list is odd would probably make for
        # a better distribution, but a task for another day.
        if len(batch) < 2:
            continue
        yield batch


def interval_lists(min_codepoint=0, max_codepoint=sys.maxunicode):
    return (
        st.lists(st.integers(min_codepoint, max_codepoint), unique=True)
        .map(sorted)
        .map(build_intervals)
    )


def intervals(min_codepoint=0, max_codepoint=sys.maxunicode):
    return st.builds(IntervalSet, interval_lists(min_codepoint, max_codepoint))
>>>>>>> 9b67c035
<|MERGE_RESOLUTION|>--- conflicted
+++ resolved
@@ -53,30 +53,6 @@
         return False
 
 
-<<<<<<< HEAD
-def build_intervals(ls):
-    ls.sort()
-    result = []
-    for u, l in ls:
-        v = u + l
-        if result:
-            a, b = result[-1]
-            if u <= b + 1:
-                result[-1] = (a, v)
-                continue
-        result.append((u, v))
-    return result
-
-
-def IntervalLists(min_size=0):
-    return st.lists(
-        st.tuples(st.integers(0, 200), st.integers(0, 20)),
-        min_size=min_size,
-    ).map(build_intervals)
-
-
-Intervals = st.builds(IntervalSet, IntervalLists())
-=======
 def build_intervals(intervals):
     it = iter(intervals)
     while batch := tuple(islice(it, 2)):
@@ -98,5 +74,4 @@
 
 
 def intervals(min_codepoint=0, max_codepoint=sys.maxunicode):
-    return st.builds(IntervalSet, interval_lists(min_codepoint, max_codepoint))
->>>>>>> 9b67c035
+    return st.builds(IntervalSet, interval_lists(min_codepoint, max_codepoint))