# This file is part of Hypothesis, which may be found at
# https://github.com/HypothesisWorks/hypothesis/
#
# Copyright the Hypothesis Authors.
# Individual contributors are listed in AUTHORS.rst and the git log.
#
# This Source Code Form is subject to the terms of the Mozilla Public License,
# v. 2.0. If a copy of the MPL was not distributed with this file, You can
# obtain one at https://mozilla.org/MPL/2.0/.

import numpy as np
import pandas as pd
import pytest

<<<<<<< HEAD
from hypothesis import assume, given, strategies as st
=======
from hypothesis import assume, given, settings, strategies as st
>>>>>>> 808c01c1
from hypothesis.errors import InvalidArgument
from hypothesis.extra import numpy as npst, pandas as pdst
from hypothesis.extra.pandas.impl import IntegerDtype

from tests.common.debug import assert_all_examples, assert_no_examples, find_any
from tests.numpy.helpers import (
    all_elements,
<<<<<<< HEAD
    all_numpy_dtype_elements,
    all_scalar_object_elements,
    dataclass_instance,
=======
    all_numpy_dtypes,
    all_object_arrays,
    all_scalar_object_elements,
    dataclass_instance,
    paired_containers_and_elements,
>>>>>>> 808c01c1
)
from tests.pandas.helpers import supported_by_pandas


@given(st.data())
def test_can_create_a_series_of_any_dtype(data):
    dtype = np.dtype(data.draw(npst.scalar_dtypes()))
    assume(supported_by_pandas(dtype))
    # Use raw data to work around pandas bug in repr. See
    # https://github.com/pandas-dev/pandas/issues/27484
    series = data.conjecture_data.draw(pdst.series(dtype=dtype))
    assert series.dtype == pd.Series([], dtype=dtype).dtype


@given(pdst.series(dtype=object))
def test_can_create_a_series_of_object_python_type(series):
    assert series.dtype == pd.Series([], dtype=object).dtype


def test_error_with_object_elements_in_numpy_dtype_arrays():
    with pytest.raises(InvalidArgument):
        find_any(
<<<<<<< HEAD
            pdst.series(
                elements=all_scalar_object_elements, dtype=all_numpy_dtype_elements
            )
=======
            pdst.series(elements=all_scalar_object_elements, dtype=all_numpy_dtypes)
>>>>>>> 808c01c1
        )


def test_can_generate_object_arrays_with_mixed_dtype_elements():
    find_any(
        pdst.series(elements=all_elements, dtype=object),
        lambda s: len({type(x) for x in s.values}) > 1,
    )


<<<<<<< HEAD
=======
@given(
    *paired_containers_and_elements(
        lambda elems: pdst.series(
            dtype=np.dtype("O"), index=pdst.range_indexes(min_size=1), elements=elems
        ),
        all_elements,
    )
)
@settings(max_examples=2000)
def test_elements_in_object_series_remain_uncoerced(series, elements):
    assert series.values.tolist() == elements


>>>>>>> 808c01c1
@given(pdst.series(elements=st.just(dataclass_instance), dtype=object))
def test_can_hold_arbitrary_dataclass(series):
    assert all(x is dataclass_instance for x in series.values)


def test_series_is_still_object_dtype_even_with_numpy_types():
    assert_no_examples(
<<<<<<< HEAD
        pdst.series(elements=all_numpy_dtype_elements, dtype=object),
=======
        pdst.series(elements=all_numpy_dtypes.flatmap(npst.from_dtype), dtype=object),
>>>>>>> 808c01c1
        lambda s: all(isinstance(e, np.dtype) for e in s.values)
        and (s.dtype != np.dtype("O")),
    )


@given(st.data(), all_elements)
def test_can_create_a_series_of_single_python_type(data, obj):
    # Ensure that arbitrary objects are present in the series without
    # modification.
    series = data.draw(
        pdst.series(
            elements=st.just(obj),
            index=pdst.range_indexes(min_size=1),
            dtype=object,
        )
    )
    assert all(val is obj for val in series.values)


<<<<<<< HEAD
=======
@given(st.data())
def test_can_create_series_of_arrays(data):
    data.draw(
        pdst.series(
            elements=all_object_arrays,
            index=pdst.range_indexes(min_size=1),
            dtype=object,
        )
    )


>>>>>>> 808c01c1
@given(pdst.series(dtype=float, index=pdst.range_indexes(min_size=2, max_size=5)))
def test_series_respects_size_bounds(s):
    assert 2 <= len(s) <= 5


def test_can_fill_series():
    nan_backed = pdst.series(elements=st.floats(allow_nan=False), fill=st.just(np.nan))
    find_any(nan_backed, lambda x: np.isnan(x).any())


@given(pdst.series(dtype=int))
def test_can_generate_integral_series(s):
    assert s.dtype == np.dtype(int)


@given(pdst.series(elements=st.integers(0, 10)))
def test_will_use_dtype_of_elements(s):
    assert s.dtype == np.dtype("int64")


@given(pdst.series(elements=st.floats(allow_nan=False)))
def test_will_use_a_provided_elements_strategy(s):
    assert not np.isnan(s).any()


@given(pdst.series(dtype="int8", unique=True))
def test_unique_series_are_unique(s):
    assert len(s) == len(set(s))


@given(pdst.series(dtype="int8", name=st.just("test_name")))
def test_name_passed_on(s):
    assert s.name == "test_name"


@pytest.mark.skipif(
    not IntegerDtype, reason="Nullable types not available in this version of Pandas"
)
@pytest.mark.parametrize(
    "dtype", ["Int8", pd.core.arrays.integer.Int8Dtype() if IntegerDtype else None]
)
def test_pandas_nullable_types(dtype):
    assert_no_examples(
        pdst.series(dtype=dtype, elements=st.just(0)),
        lambda s: s.isna().any(),
    )
    assert_all_examples(
        pdst.series(dtype=dtype, elements=st.none()),
        lambda s: s.isna().all(),
    )
    find_any(pdst.series(dtype=dtype), lambda s: not s.isna().any())
    e = find_any(pdst.series(dtype=dtype), lambda s: s.isna().any())
    assert type(e.dtype) == pd.core.arrays.integer.Int8Dtype<|MERGE_RESOLUTION|>--- conflicted
+++ resolved
@@ -12,11 +12,7 @@
 import pandas as pd
 import pytest
 
-<<<<<<< HEAD
-from hypothesis import assume, given, strategies as st
-=======
 from hypothesis import assume, given, settings, strategies as st
->>>>>>> 808c01c1
 from hypothesis.errors import InvalidArgument
 from hypothesis.extra import numpy as npst, pandas as pdst
 from hypothesis.extra.pandas.impl import IntegerDtype
@@ -24,17 +20,11 @@
 from tests.common.debug import assert_all_examples, assert_no_examples, find_any
 from tests.numpy.helpers import (
     all_elements,
-<<<<<<< HEAD
-    all_numpy_dtype_elements,
-    all_scalar_object_elements,
-    dataclass_instance,
-=======
     all_numpy_dtypes,
     all_object_arrays,
     all_scalar_object_elements,
     dataclass_instance,
     paired_containers_and_elements,
->>>>>>> 808c01c1
 )
 from tests.pandas.helpers import supported_by_pandas
 
@@ -57,13 +47,7 @@
 def test_error_with_object_elements_in_numpy_dtype_arrays():
     with pytest.raises(InvalidArgument):
         find_any(
-<<<<<<< HEAD
-            pdst.series(
-                elements=all_scalar_object_elements, dtype=all_numpy_dtype_elements
-            )
-=======
             pdst.series(elements=all_scalar_object_elements, dtype=all_numpy_dtypes)
->>>>>>> 808c01c1
         )
 
 
@@ -74,8 +58,6 @@
     )
 
 
-<<<<<<< HEAD
-=======
 @given(
     *paired_containers_and_elements(
         lambda elems: pdst.series(
@@ -89,7 +71,6 @@
     assert series.values.tolist() == elements
 
 
->>>>>>> 808c01c1
 @given(pdst.series(elements=st.just(dataclass_instance), dtype=object))
 def test_can_hold_arbitrary_dataclass(series):
     assert all(x is dataclass_instance for x in series.values)
@@ -97,11 +78,7 @@
 
 def test_series_is_still_object_dtype_even_with_numpy_types():
     assert_no_examples(
-<<<<<<< HEAD
-        pdst.series(elements=all_numpy_dtype_elements, dtype=object),
-=======
         pdst.series(elements=all_numpy_dtypes.flatmap(npst.from_dtype), dtype=object),
->>>>>>> 808c01c1
         lambda s: all(isinstance(e, np.dtype) for e in s.values)
         and (s.dtype != np.dtype("O")),
     )
@@ -121,8 +98,6 @@
     assert all(val is obj for val in series.values)
 
 
-<<<<<<< HEAD
-=======
 @given(st.data())
 def test_can_create_series_of_arrays(data):
     data.draw(
@@ -134,7 +109,6 @@
     )
 
 
->>>>>>> 808c01c1
 @given(pdst.series(dtype=float, index=pdst.range_indexes(min_size=2, max_size=5)))
 def test_series_respects_size_bounds(s):
     assert 2 <= len(s) <= 5
