# This file is part of Hypothesis, which may be found at
# https://github.com/HypothesisWorks/hypothesis/
#
# Copyright the Hypothesis Authors.
# Individual contributors are listed in AUTHORS.rst and the git log.
#
# This Source Code Form is subject to the terms of the Mozilla Public License,
# v. 2.0. If a copy of the MPL was not distributed with this file, You can
# obtain one at https://mozilla.org/MPL/2.0/.

import re
from collections import defaultdict
from typing import ClassVar

import pytest
from _pytest.outcomes import Failed, Skipped
from pytest import raises

from hypothesis import (
    HealthCheck,
    Phase,
    __version__,
    reproduce_failure,
    seed,
    settings as Settings,
    strategies as st,
)
from hypothesis.control import current_build_context
<<<<<<< HEAD
from hypothesis.database import ExampleDatabase
from hypothesis.errors import (
    DidNotReproduce,
    FailedHealthCheck,
    Flaky,
    InvalidArgument,
    InvalidDefinition,
)
=======
from hypothesis.core import encode_failure
from hypothesis.database import InMemoryExampleDatabase
from hypothesis.errors import DidNotReproduce, Flaky, InvalidArgument, InvalidDefinition
>>>>>>> 3fefb544
from hypothesis.internal.entropy import deterministic_PRNG
from hypothesis.stateful import (
    Bundle,
    RuleBasedStateMachine,
    consumes,
    initialize,
    invariant,
    multiple,
    precondition,
    rule,
    run_state_machine_as_test,
)
from hypothesis.strategies import binary, data, integers, just, lists

from tests.common.utils import (
    Why,
    capture_out,
    validate_deprecation,
    xfail_on_crosshair,
)
from tests.nocover.test_stateful import DepthMachine

NO_BLOB_SETTINGS = Settings(print_blob=False, phases=tuple(Phase)[:-1])


class MultipleRulesSameFuncMachine(RuleBasedStateMachine):
    def myfunc(self, data):
        print(data)

    rule1 = rule(data=just("rule1data"))(myfunc)
    rule2 = rule(data=just("rule2data"))(myfunc)


class PreconditionMachine(RuleBasedStateMachine):
    num = 0

    @rule()
    def add_one(self):
        self.num += 1

    @rule()
    def set_to_zero(self):
        self.num = 0

    @rule(num=integers())
    @precondition(lambda self: self.num != 0)
    def div_by_precondition_after(self, num):
        self.num = num / self.num

    @precondition(lambda self: self.num != 0)
    @rule(num=integers())
    def div_by_precondition_before(self, num):
        self.num = num / self.num


TestPrecondition = PreconditionMachine.TestCase
TestPrecondition.settings = Settings(TestPrecondition.settings, max_examples=10)


def test_picks_up_settings_at_first_use_of_testcase():
    assert TestPrecondition.settings.max_examples == 10


def test_multiple_rules_same_func():
    test_class = MultipleRulesSameFuncMachine.TestCase
    with capture_out() as o:
        test_class().runTest()
    output = o.getvalue()
    assert "rule1data" in output
    assert "rule2data" in output


def test_can_get_test_case_off_machine_instance():
    assert DepthMachine().TestCase is DepthMachine().TestCase
    assert DepthMachine().TestCase is not None


class FlakyDrawLessMachine(RuleBasedStateMachine):
    @rule(d=data())
    def action(self, d):
        if current_build_context().is_final:
            d.draw(binary(min_size=1, max_size=1))
        else:
            buffer = binary(min_size=1024, max_size=1024)
            assert 0 not in buffer


def test_flaky_draw_less_raises_flaky():
    with raises(Flaky):
        FlakyDrawLessMachine.TestCase().runTest()


def test_result_is_added_to_target():
    class TargetStateMachine(RuleBasedStateMachine):
        nodes = Bundle("nodes")

        @rule(target=nodes, source=lists(nodes))
        def bunch(self, source):
            assert len(source) == 0
            return source

    test_class = TargetStateMachine.TestCase
    try:
        test_class().runTest()
        raise RuntimeError("Expected an assertion error")
    except AssertionError as err:
        notes = err.__notes__
    regularized_notes = [re.sub(r"[0-9]+", "i", note) for note in notes]
    assert "state.bunch(source=[nodes_i])" in regularized_notes


class FlakyStateMachine(RuleBasedStateMachine):
    @rule()
    def action(self):
        assert current_build_context().is_final


def test_flaky_raises_flaky():
    with raises(Flaky):
        FlakyStateMachine.TestCase().runTest()


class FlakyRatchettingMachine(RuleBasedStateMachine):
    ratchet = 0

    @rule(d=data())
    def action(self, d):
        FlakyRatchettingMachine.ratchet += 1
        n = FlakyRatchettingMachine.ratchet
        d.draw(lists(integers(), min_size=n, max_size=n))
        raise AssertionError


@Settings(
    stateful_step_count=10,
    max_examples=30,
    suppress_health_check=[HealthCheck.filter_too_much],
)  # speed this up
class MachineWithConsumingRule(RuleBasedStateMachine):
    b1 = Bundle("b1")
    b2 = Bundle("b2")

    def __init__(self):
        self.created_counter = 0
        self.consumed_counter = 0
        super().__init__()

    @invariant()
    def bundle_length(self):
        assert len(self.bundle("b1")) == self.created_counter - self.consumed_counter

    @rule(target=b1)
    def populate_b1(self):
        self.created_counter += 1
        return self.created_counter

    @rule(target=b2, consumed=consumes(b1))
    def depopulate_b1(self, consumed):
        self.consumed_counter += 1
        return consumed

    @rule(consumed=lists(consumes(b1), max_size=3))
    def depopulate_b1_multiple(self, consumed):
        self.consumed_counter += len(consumed)

    @rule(value1=b1, value2=b2)
    def check(self, value1, value2):
        assert value1 != value2


TestMachineWithConsumingRule = MachineWithConsumingRule.TestCase


def test_multiple():
    none = multiple()
    some = multiple(1, 2.01, "3", b"4", 5)
    assert len(none.values) == 0
    assert len(some.values) == 5
    assert set(some.values) == {1, 2.01, "3", b"4", 5}


class MachineUsingMultiple(RuleBasedStateMachine):
    b = Bundle("b")

    def __init__(self):
        self.expected_bundle_length = 0
        super().__init__()

    @invariant()
    def bundle_length(self):
        assert len(self.bundle("b")) == self.expected_bundle_length

    @rule(target=b, items=lists(elements=integers(), max_size=10))
    def populate_bundle(self, items):
        self.expected_bundle_length += len(items)
        return multiple(*items)

    @rule(target=b)
    def do_not_populate(self):
        return multiple()


TestMachineUsingMultiple = MachineUsingMultiple.TestCase


def test_multiple_variables_printed():
    class ProducesMultiple(RuleBasedStateMachine):
        b = Bundle("b")

        @initialize(target=b)
        def populate_bundle(self):
            return multiple(1, 2)

        @rule()
        def fail_fast(self):
            raise AssertionError

    with raises(AssertionError) as err:
        run_state_machine_as_test(ProducesMultiple)

    # This is tightly coupled to the output format of the step printing.
    # The first line is "Falsifying Example:..." the second is creating
    # the state machine, the third is calling the "initialize" method.
    assignment_line = err.value.__notes__[2]
    # 'populate_bundle()' returns 2 values, so should be
    # expanded to 2 variables.
    assert assignment_line == "b_0, b_1 = state.populate_bundle()"

    # Make sure MultipleResult is iterable so the printed code is valid.
    # See https://github.com/HypothesisWorks/hypothesis/issues/2311
    state = ProducesMultiple()
    b_0, b_1 = state.populate_bundle()
    with raises(AssertionError):
        state.fail_fast()


def test_multiple_variables_printed_single_element():
    # https://github.com/HypothesisWorks/hypothesis/issues/3236
    class ProducesMultiple(RuleBasedStateMachine):
        b = Bundle("b")

        @initialize(target=b)
        def populate_bundle(self):
            return multiple(1)

        @rule(b=b)
        def fail_fast(self, b):
            assert b != 1

    with raises(AssertionError) as err:
        run_state_machine_as_test(ProducesMultiple)

    assignment_line = err.value.__notes__[2]
    assert assignment_line == "(b_0,) = state.populate_bundle()"

    state = ProducesMultiple()
    (v1,) = state.populate_bundle()
    state.fail_fast((v1,))  # passes if tuple not unpacked
    with raises(AssertionError):
        state.fail_fast(v1)


def test_no_variables_printed():
    class ProducesNoVariables(RuleBasedStateMachine):
        b = Bundle("b")

        @initialize(target=b)
        def populate_bundle(self):
            return multiple()

        @rule()
        def fail_fast(self):
            raise AssertionError

    with raises(AssertionError) as err:
        run_state_machine_as_test(ProducesNoVariables)

    # This is tightly coupled to the output format of the step printing.
    # The first line is "Falsifying Example:..." the second is creating
    # the state machine, the third is calling the "initialize" method.
    assignment_line = err.value.__notes__[2]
    # 'populate_bundle()' returns 0 values, so there should be no
    # variable assignment.
    assert assignment_line == "state.populate_bundle()"


def test_consumes_typecheck():
    with pytest.raises(TypeError):
        consumes(integers())


def test_ratchetting_raises_flaky():
    with raises(Flaky):
        FlakyRatchettingMachine.TestCase().runTest()


def test_empty_machine_is_invalid():
    class EmptyMachine(RuleBasedStateMachine):
        pass

    with raises(InvalidDefinition):
        EmptyMachine.TestCase().runTest()


def test_machine_with_no_terminals_is_invalid():
    class NonTerminalMachine(RuleBasedStateMachine):
        @rule(value=Bundle("hi"))
        def bye(self, hi):
            pass

    with raises(InvalidDefinition):
        NonTerminalMachine.TestCase().runTest()


def test_minimizes_errors_in_teardown():
    # temporary debugging to try to narrow down a potential thread-safety issue
    import threading

    from hypothesis import Verbosity

    counter = 0

    @Settings(database=None, verbosity=Verbosity.debug)
    class Foo(RuleBasedStateMachine):
        @initialize()
        def init(self):
            nonlocal counter
            counter = 0
            print(f"[{threading.get_ident()}] init", counter)

        @rule()
        def increment(self):
            nonlocal counter
            counter += 1
            print(f"[{threading.get_ident()}] increment", counter)

        def teardown(self):
            nonlocal counter
            print(f"[{threading.get_ident()}] teardown", counter)
            assert not counter

    with raises(AssertionError):
        run_state_machine_as_test(Foo)
    assert counter == 1


class RequiresInit(RuleBasedStateMachine):
    def __init__(self, threshold):
        super().__init__()
        self.threshold = threshold

    @rule(value=integers())
    def action(self, value):
        if value > self.threshold:
            raise ValueError(f"{value} is too high")


def test_can_use_factory_for_tests():
    with raises(ValueError):
        run_state_machine_as_test(
            lambda: RequiresInit(42), settings=Settings(max_examples=100)
        )


class FailsEventually(RuleBasedStateMachine):
    def __init__(self):
        super().__init__()
        self.counter = 0

    @rule()
    def increment(self):
        self.counter += 1
        assert self.counter < 10


FailsEventually.TestCase.settings = Settings(stateful_step_count=5)


def test_can_explicitly_pass_settings():
    run_state_machine_as_test(FailsEventually)
    try:
        FailsEventually.TestCase.settings = Settings(
            FailsEventually.TestCase.settings, stateful_step_count=15
        )
        run_state_machine_as_test(
            FailsEventually, settings=Settings(stateful_step_count=2)
        )
    finally:
        FailsEventually.TestCase.settings = Settings(
            FailsEventually.TestCase.settings, stateful_step_count=5
        )


def test_settings_argument_is_validated():
    with pytest.raises(InvalidArgument):
        run_state_machine_as_test(FailsEventually, settings=object())


def test_runner_that_checks_factory_produced_a_machine():
    with pytest.raises(InvalidArgument):
        run_state_machine_as_test(object)


def test_settings_attribute_is_validated():
    real_settings = FailsEventually.TestCase.settings
    try:
        FailsEventually.TestCase.settings = object()
        with pytest.raises(InvalidArgument):
            run_state_machine_as_test(FailsEventually)
    finally:
        FailsEventually.TestCase.settings = real_settings


def test_saves_failing_example_in_database():
    db = InMemoryExampleDatabase()
    ss = Settings(
        database=db, max_examples=1000, suppress_health_check=list(HealthCheck)
    )
    with raises(AssertionError):
        run_state_machine_as_test(DepthMachine, settings=ss)
    assert any(list(db.data.values()))


def test_can_run_with_no_db():
    with deterministic_PRNG():
        # NOTE: For compatibility with Python 3.9's LL(1)
        # parser, this is written as a nested with-statement,
        # instead of a compound one.
        with raises(AssertionError):
            run_state_machine_as_test(
                DepthMachine, settings=Settings(database=None, max_examples=10_000)
            )


def test_stateful_double_rule_is_forbidden(recwarn):
    with pytest.raises(InvalidDefinition):

        class DoubleRuleMachine(RuleBasedStateMachine):
            @rule(num=just(1))
            @rule(num=just(2))
            def whatevs(self, num):
                pass


def test_can_explicitly_call_functions_when_precondition_not_satisfied():
    class BadPrecondition(RuleBasedStateMachine):
        def __init__(self):
            super().__init__()

        @precondition(lambda self: False)
        @rule()
        def test_blah(self):
            raise ValueError

        @rule()
        def test_foo(self):
            self.test_blah()

    with pytest.raises(ValueError):
        run_state_machine_as_test(BadPrecondition)


def test_invariant():
    """If an invariant raise an exception, the exception is propagated."""

    class Invariant(RuleBasedStateMachine):
        def __init__(self):
            super().__init__()

        @invariant()
        def test_blah(self):
            raise ValueError

        @rule()
        def do_stuff(self):
            pass

    with pytest.raises(ValueError):
        run_state_machine_as_test(Invariant)


def test_no_double_invariant():
    """The invariant decorator can't be applied multiple times to a single
    function."""
    with raises(InvalidDefinition):

        class Invariant(RuleBasedStateMachine):
            def __init__(self):
                super().__init__()

            @invariant()
            @invariant()
            def test_blah(self):
                pass

            @rule()
            def do_stuff(self):
                pass


def test_invariant_precondition():
    """If an invariant precodition isn't met, the invariant isn't run.

    The precondition decorator can be applied in any order.
    """

    class Invariant(RuleBasedStateMachine):
        def __init__(self):
            super().__init__()

        @invariant()
        @precondition(lambda _: False)
        def an_invariant(self):
            raise ValueError

        @precondition(lambda _: False)
        @invariant()
        def another_invariant(self):
            raise ValueError

        @rule()
        def do_stuff(self):
            pass

    run_state_machine_as_test(Invariant)


@pytest.mark.parametrize(
    "decorators",
    [
        (invariant(), rule()),
        (rule(), invariant()),
        (invariant(), initialize()),
        (initialize(), invariant()),
        (invariant(), precondition(lambda self: True), rule()),
        (rule(), precondition(lambda self: True), invariant()),
        (precondition(lambda self: True), invariant(), rule()),
        (precondition(lambda self: True), rule(), invariant()),
    ],
    ids=lambda x: "-".join(f.__qualname__.split(".")[0] for f in x),
)
def test_invariant_and_rule_are_incompatible(decorators):
    """It's an error to apply @invariant and @rule to the same method."""

    def method(self):
        pass

    for d in decorators[:-1]:
        method = d(method)
    with pytest.raises(InvalidDefinition):
        decorators[-1](method)


def test_invalid_rule_argument():
    """Rule kwargs that are not a Strategy are expected to raise an InvalidArgument error."""
    with pytest.raises(InvalidArgument):

        class InvalidRuleMachine(RuleBasedStateMachine):
            @rule(strategy=object())
            def do_stuff(self):
                pass


def test_invalid_initialize_argument():
    """Initialize kwargs that are not a Strategy are expected to raise an InvalidArgument error."""
    with pytest.raises(InvalidArgument):

        class InvalidInitialize(RuleBasedStateMachine):
            @initialize(strategy=object())
            def initialize(self):
                pass


def test_multiple_invariants():
    """If multiple invariants are present, they all get run."""

    class Invariant(RuleBasedStateMachine):
        def __init__(self):
            super().__init__()
            self.first_invariant_ran = False

        @invariant()
        def invariant_1(self):
            self.first_invariant_ran = True

        @precondition(lambda self: self.first_invariant_ran)
        @invariant()
        def invariant_2(self):
            raise ValueError

        @rule()
        def do_stuff(self):
            pass

    with pytest.raises(ValueError):
        run_state_machine_as_test(Invariant)


def test_explicit_invariant_call_with_precondition():
    """Invariants can be called explicitly even if their precondition is not
    satisfied."""

    class BadPrecondition(RuleBasedStateMachine):
        def __init__(self):
            super().__init__()

        @precondition(lambda self: False)
        @invariant()
        def test_blah(self):
            raise ValueError

        @rule()
        def test_foo(self):
            self.test_blah()

    with pytest.raises(ValueError):
        run_state_machine_as_test(BadPrecondition)


def test_invariant_checks_initial_state_if_no_initialize_rules():
    """Invariants are checked before any rules run."""

    class BadPrecondition(RuleBasedStateMachine):
        def __init__(self):
            super().__init__()
            self.num = 0

        @invariant()
        def test_blah(self):
            if self.num == 0:
                raise ValueError

        @rule()
        def test_foo(self):
            self.num += 1

    with pytest.raises(ValueError):
        run_state_machine_as_test(BadPrecondition)


def test_invariant_failling_present_in_falsifying_example():
    @Settings(print_blob=False)
    class BadInvariant(RuleBasedStateMachine):
        @initialize()
        def initialize_1(self):
            pass

        @invariant()
        def invariant_1(self):
            raise ValueError

        @rule()
        def rule_1(self):
            pass

    with pytest.raises(ValueError) as err:
        run_state_machine_as_test(BadInvariant)

    result = "\n".join(err.value.__notes__)
    assert (
        result
        == """
Falsifying example:
state = BadInvariant()
state.initialize_1()
state.invariant_1()
state.teardown()
""".strip()
    )


def test_invariant_present_in_falsifying_example():
    @Settings(print_blob=False, phases=tuple(Phase)[:-1])
    class BadRuleWithGoodInvariants(RuleBasedStateMachine):
        def __init__(self):
            super().__init__()
            self.num = 0

        @initialize()
        def initialize_1(self):
            pass

        @invariant(check_during_init=True)
        def invariant_1(self):
            pass

        @invariant(check_during_init=False)
        def invariant_2(self):
            pass

        @precondition(lambda self: self.num > 0)
        @invariant()
        def invariant_3(self):
            pass

        @rule()
        def rule_1(self):
            self.num += 1
            if self.num == 2:
                raise ValueError

    with pytest.raises(ValueError) as err:
        run_state_machine_as_test(BadRuleWithGoodInvariants)

    expected = """
Falsifying example:
state = BadRuleWithGoodInvariants()
state.invariant_1()
state.initialize_1()
state.invariant_1()
state.invariant_2()
state.rule_1()
state.invariant_1()
state.invariant_2()
state.invariant_3()
state.rule_1()
state.teardown()
""".strip()

    result = "\n".join(err.value.__notes__).strip()
    assert expected == result


def test_always_runs_at_least_one_step():
    class CountSteps(RuleBasedStateMachine):
        def __init__(self):
            super().__init__()
            self.count = 0

        @rule()
        def do_something(self):
            self.count += 1

        def teardown(self):
            assert self.count > 0

    run_state_machine_as_test(CountSteps)


def test_removes_needless_steps():
    """Regression test from an example based on
    tests/nocover/test_database_agreement.py, but without the expensive bits.
    Comparing two database implementations in which deletion is broken, so as
    soon as a key/value pair is successfully deleted the test will now fail if
    you ever check that key.

    The main interesting feature of this is that it has a lot of
    opportunities to generate keys and values before it actually fails,
    but will still fail with very high probability.
    """

    @Settings(derandomize=True, max_examples=1000, deadline=None)
    class IncorrectDeletion(RuleBasedStateMachine):
        def __init__(self):
            super().__init__()
            self.__saved = defaultdict(set)
            self.__deleted = defaultdict(set)

        keys = Bundle("keys")
        values = Bundle("values")

        @rule(target=keys, k=binary())
        def k(self, k):
            return k

        @rule(target=values, v=binary())
        def v(self, v):
            return v

        @rule(k=keys, v=values)
        def save(self, k, v):
            self.__saved[k].add(v)

        @rule(k=keys, v=values)
        def delete(self, k, v):
            if v in self.__saved[k]:
                self.__deleted[k].add(v)

        @rule(k=keys)
        def values_agree(self, k):
            assert not self.__deleted[k]

    with pytest.raises(AssertionError) as err:
        run_state_machine_as_test(IncorrectDeletion)

    result = "\n".join(err.value.__notes__)
    assert result.count(" = state.k(") == 1
    assert result.count(" = state.v(") == 1


def test_prints_equal_values_with_correct_variable_name():
    @Settings(max_examples=100, suppress_health_check=list(HealthCheck))
    class MovesBetweenBundles(RuleBasedStateMachine):
        b1 = Bundle("b1")
        b2 = Bundle("b2")

        @rule(target=b1)
        def create(self):
            return []

        @rule(target=b2, source=b1)
        def transfer(self, source):
            return source

        @rule(source=b2)
        def fail(self, source):
            raise AssertionError

    with pytest.raises(AssertionError) as err:
        run_state_machine_as_test(MovesBetweenBundles)

    result = "\n".join(err.value.__notes__)
    for m in ["create", "transfer", "fail"]:
        assert result.count("state." + m) == 1
    assert "b1_0 = state.create()" in result
    assert "b2_0 = state.transfer(source=b1_0)" in result
    assert "state.fail(source=b2_0)" in result


def test_initialize_rule():
    @Settings(max_examples=1000)
    class WithInitializeRules(RuleBasedStateMachine):
        initialized: ClassVar = []

        @initialize()
        def initialize_a(self):
            self.initialized.append("a")

        @initialize()
        def initialize_b(self):
            self.initialized.append("b")

        @initialize()
        def initialize_c(self):
            self.initialized.append("c")

        @rule()
        def fail_fast(self):
            raise AssertionError

    with pytest.raises(AssertionError) as err:
        run_state_machine_as_test(WithInitializeRules)

    assert set(WithInitializeRules.initialized[-3:]) == {"a", "b", "c"}
    result = err.value.__notes__[1:]
    assert result[0] == "state = WithInitializeRules()"
    # Initialize rules call order is shuffled
    assert {result[1], result[2], result[3]} == {
        "state.initialize_a()",
        "state.initialize_b()",
        "state.initialize_c()",
    }
    assert result[4] == "state.fail_fast()"
    assert result[5] == "state.teardown()"


def test_initialize_rule_populate_bundle():
    class WithInitializeBundleRules(RuleBasedStateMachine):
        a = Bundle("a")

        @initialize(target=a, dep=just("dep"))
        def initialize_a(self, dep):
            return f"a a_0 with ({dep})"

        @rule(param=a)
        def fail_fast(self, param):
            raise AssertionError

    WithInitializeBundleRules.TestCase.settings = NO_BLOB_SETTINGS
    with pytest.raises(AssertionError) as err:
        run_state_machine_as_test(WithInitializeBundleRules)

    result = "\n".join(err.value.__notes__)
    assert (
        result
        == """
Falsifying example:
state = WithInitializeBundleRules()
a_0 = state.initialize_a(dep='dep')
state.fail_fast(param=a_0)
state.teardown()
""".strip()
    )


def test_initialize_rule_dont_mix_with_precondition():
    with pytest.raises(
        InvalidDefinition,
        match=(
            "BadStateMachine.initialize has been decorated with both @initialize "
            "and @precondition"
        ),
    ):

        class BadStateMachine(RuleBasedStateMachine):
            @precondition(lambda self: True)
            @initialize()
            def initialize(self):
                pass

    # Also test decorator application in reverse order

    with pytest.raises(
        InvalidDefinition,
        match=(
            "BadStateMachineReverseOrder.initialize has been decorated with both "
            "@initialize and @precondition"
        ),
    ):

        class BadStateMachineReverseOrder(RuleBasedStateMachine):
            @initialize()
            @precondition(lambda self: True)
            def initialize(self):
                pass


def test_initialize_rule_dont_mix_with_regular_rule():
    with pytest.raises(
        InvalidDefinition,
        match="BadStateMachine.initialize has been decorated with both @rule and @initialize",
    ):

        class BadStateMachine(RuleBasedStateMachine):
            @rule()
            @initialize()
            def initialize(self):
                pass

    with pytest.raises(
        InvalidDefinition,
        match=(
            "BadStateMachineReverseOrder.initialize has been decorated with both "
            "@rule and @initialize"
        ),
    ):

        class BadStateMachineReverseOrder(RuleBasedStateMachine):
            @initialize()
            @rule()
            def initialize(self):
                pass


def test_initialize_rule_cannot_be_double_applied():
    with pytest.raises(
        InvalidDefinition,
        match="BadStateMachine.initialize has been decorated with @initialize twice",
    ):

        class BadStateMachine(RuleBasedStateMachine):
            @initialize()
            @initialize()
            def initialize(self):
                pass


def test_initialize_rule_in_state_machine_with_inheritance():
    class ParentStateMachine(RuleBasedStateMachine):
        initialized: ClassVar = []

        @initialize()
        def initialize_a(self):
            self.initialized.append("a")

    class ChildStateMachine(ParentStateMachine):
        @initialize()
        def initialize_b(self):
            self.initialized.append("b")

        @rule()
        def fail_fast(self):
            raise AssertionError

    with pytest.raises(AssertionError) as err:
        run_state_machine_as_test(ChildStateMachine)

    assert set(ChildStateMachine.initialized[-2:]) == {"a", "b"}
    result = err.value.__notes__[1:]
    assert result[0] == "state = ChildStateMachine()"
    # Initialize rules call order is shuffled
    assert {result[1], result[2]} == {"state.initialize_a()", "state.initialize_b()"}
    assert result[3] == "state.fail_fast()"
    assert result[4] == "state.teardown()"


def test_can_manually_call_initialize_rule():
    class StateMachine(RuleBasedStateMachine):
        initialize_called_counter = 0

        @initialize()
        def initialize(self):
            self.initialize_called_counter += 1

        @rule()
        def fail_eventually(self):
            self.initialize()
            assert self.initialize_called_counter <= 2

    StateMachine.TestCase.settings = NO_BLOB_SETTINGS
    with pytest.raises(AssertionError) as err:
        run_state_machine_as_test(StateMachine)

    result = "\n".join(err.value.__notes__)
    assert (
        result
        == """
Falsifying example:
state = StateMachine()
state.initialize()
state.fail_eventually()
state.fail_eventually()
state.teardown()
""".strip()
    )


def test_steps_printed_despite_pytest_fail():
    # Test for https://github.com/HypothesisWorks/hypothesis/issues/1372
    @Settings(print_blob=False)
    class RaisesProblem(RuleBasedStateMachine):
        @rule()
        def oops(self):
            pytest.fail("note that this raises a BaseException")

    with pytest.raises(Failed) as err:
        run_state_machine_as_test(RaisesProblem)
    assert (
        "\n".join(err.value.__notes__).strip()
        == """
Falsifying example:
state = RaisesProblem()
state.oops()
state.teardown()""".strip()
    )


def test_steps_not_printed_with_pytest_skip(capsys):
    class RaisesProblem(RuleBasedStateMachine):
        @rule()
        def skip_whole_test(self):
            pytest.skip()

    with pytest.raises(Skipped):
        run_state_machine_as_test(RaisesProblem)
    out, _ = capsys.readouterr()
    assert "state" not in out


def test_rule_deprecation_targets_and_target():
    k, v = Bundle("k"), Bundle("v")
    with pytest.raises(InvalidArgument):
        rule(targets=(k,), target=v)


def test_rule_deprecation_bundle_by_name():
    Bundle("k")
    with pytest.raises(InvalidArgument):
        rule(target="k")


def test_rule_non_bundle_target():
    with pytest.raises(InvalidArgument):
        rule(target=integers())


def test_rule_non_bundle_target_oneof():
    k, v = Bundle("k"), Bundle("v")
    pattern = r".+ `one_of(a, b)` or `a | b` .+"
    with pytest.raises(InvalidArgument, match=pattern):
        rule(target=k | v)


def test_uses_seed(capsys):
    @seed(0)
    class TrivialMachine(RuleBasedStateMachine):
        @rule()
        def oops(self):
            raise AssertionError

    with pytest.raises(AssertionError):
        run_state_machine_as_test(TrivialMachine)
    out, _ = capsys.readouterr()
    assert "@seed" not in out


def test_reproduce_failure_works():
    @reproduce_failure(__version__, encode_failure([False, 0, True]))
    class TrivialMachine(RuleBasedStateMachine):
        @rule()
        def oops(self):
            raise AssertionError

    with pytest.raises(AssertionError):
        run_state_machine_as_test(TrivialMachine, settings=Settings(print_blob=True))


def test_reproduce_failure_fails_if_no_error():
    @reproduce_failure(__version__, encode_failure([False, 0, True]))
    class TrivialMachine(RuleBasedStateMachine):
        @rule()
        def ok(self):
            pass

    with pytest.raises(DidNotReproduce):
        run_state_machine_as_test(TrivialMachine, settings=Settings(print_blob=True))


def test_cannot_have_zero_steps():
    with pytest.raises(InvalidArgument):
        Settings(stateful_step_count=0)


def test_arguments_do_not_use_names_of_return_values():
    # See https://github.com/HypothesisWorks/hypothesis/issues/2341
    class TrickyPrintingMachine(RuleBasedStateMachine):
        data = Bundle("data")

        @initialize(target=data, value=integers())
        def init_data(self, value):
            return value

        @rule(d=data)
        def mostly_fails(self, d):
            assert d == 42

    with pytest.raises(AssertionError) as err:
        run_state_machine_as_test(TrickyPrintingMachine)
    assert "data_0 = state.init_data(value=0)" in err.value.__notes__
    assert "data_0 = state.init_data(value=data_0)" not in err.value.__notes__


class TrickyInitMachine(RuleBasedStateMachine):
    @initialize()
    def init_a(self):
        self.a = 0

    @rule()
    def inc(self):
        self.a += 1

    @invariant()
    def check_a_positive(self):
        # This will fail if run before the init_a method, but without
        # @invariant(check_during_init=True) it will only run afterwards.
        assert self.a >= 0


def test_invariants_are_checked_after_init_steps():
    run_state_machine_as_test(TrickyInitMachine)


def test_invariants_can_be_checked_during_init_steps():
    class UndefinedMachine(TrickyInitMachine):
        @invariant(check_during_init=True)
        def check_a_defined(self):
            # This will fail because `a` is undefined before the init rule.
            self.a

    with pytest.raises(AttributeError):
        run_state_machine_as_test(UndefinedMachine)


def test_check_during_init_must_be_boolean():
    invariant(check_during_init=False)
    invariant(check_during_init=True)
    with pytest.raises(InvalidArgument):
        invariant(check_during_init="not a bool")


def test_deprecated_target_consumes_bundle():
    # It would be nicer to raise this error at runtime, but the internals make
    # this sadly impractical.  Most InvalidDefinition errors happen at, well,
    # definition-time already anyway, so it's not *worse* than the status quo.
    with validate_deprecation():
        rule(target=consumes(Bundle("b")))


@Settings(stateful_step_count=5)
class MinStepsMachine(RuleBasedStateMachine):
    @initialize()
    def init_a(self):
        self.a = 0

    @rule()
    def inc(self):
        self.a += 1

    @invariant()
    def not_too_many_steps(self):
        assert self.a < 10

    def teardown(self):
        assert self.a >= 2


# Replay overruns after we trigger a crosshair.util.IgnoreAttempt exception for n=3
@xfail_on_crosshair(Why.other)
def test_min_steps_argument():
    # You must pass a non-negative integer...
    for n_steps in (-1, "nan", 5.0):
        with pytest.raises(InvalidArgument):
            run_state_machine_as_test(MinStepsMachine, _min_steps=n_steps)

    # and if you do, we'll take at least that many steps
    run_state_machine_as_test(MinStepsMachine, _min_steps=3)

    # (oh, and it's OK if you ask for more than we're actually going to take)
    run_state_machine_as_test(MinStepsMachine, _min_steps=20)


class ErrorsOnClassAttributeSettings(RuleBasedStateMachine):
    settings = Settings(derandomize=True)

    @rule()
    def step(self):
        pass


def test_fails_on_settings_class_attribute():
    with pytest.raises(
        InvalidDefinition,
        match="Assigning .+ as a class attribute does nothing",
    ):
        run_state_machine_as_test(ErrorsOnClassAttributeSettings)


def test_single_target_multiple():
    class Machine(RuleBasedStateMachine):
        a = Bundle("a")

        @initialize(target=a)
        def initialize(self):
            return multiple("ret1", "ret2", "ret3")

        @rule(param=a)
        def fail_fast(self, param):
            raise AssertionError

    Machine.TestCase.settings = NO_BLOB_SETTINGS
    with pytest.raises(AssertionError) as err:
        run_state_machine_as_test(Machine)

    result = "\n".join(err.value.__notes__)
    assert (
        result
        == """
Falsifying example:
state = Machine()
a_0, a_1, a_2 = state.initialize()
state.fail_fast(param=a_2)
state.teardown()
""".strip()
    )


@pytest.mark.parametrize(
    "bundle_names,initial,repr_",
    [
        ("a", "ret1", "a_0 = state.init()"),
        ("aba", "ret1", "a_0 = b_0 = a_1 = state.init()"),
        ("a", multiple(), "state.init()"),
        ("aba", multiple(), "state.init()"),
        ("a", multiple("ret1"), "(a_0,) = state.init()"),
        ("aba", multiple("ret1"), "(a_0,) = (b_0,) = (a_1,) = state.init()"),
        ("a", multiple("ret1", "ret2"), "a_0, a_1 = state.init()"),
        (
            "aba",
            multiple("ret1", "ret2"),
            "\n".join(  # noqa: FLY002  # no, f-string is not more readable
                [
                    "a_0, a_1 = state.init()",
                    "b_0, b_1 = a_0, a_1",
                    "a_2, a_3 = a_0, a_1",
                ]
            ),
        ),
    ],
)
def test_targets_repr(bundle_names, initial, repr_):
    bundles = {name: Bundle(name) for name in bundle_names}

    class Machine(RuleBasedStateMachine):

        @initialize(targets=[bundles[name] for name in bundle_names])
        def init(self):
            return initial

        @rule()
        def fail_fast(self):
            raise AssertionError

    Machine.TestCase.settings = NO_BLOB_SETTINGS
    with pytest.raises(AssertionError) as err:
        run_state_machine_as_test(Machine)

    result = "\n".join(err.value.__notes__)
    assert (
        result
        == f"""
Falsifying example:
state = Machine()
{repr_}
state.fail_fast()
state.teardown()
""".strip()
    )


def test_multiple_targets():
    class Machine(RuleBasedStateMachine):
        va = Bundle("va")
        vb = Bundle("vb")

        @initialize(targets=(va, vb))
        def initialize(self):
            return multiple("ret1", "ret2", "ret3")

        @rule(
            a1=consumes(va),
            a2=consumes(va),
            a3=consumes(va),
            b1=consumes(vb),
            b2=consumes(vb),
            b3=consumes(vb),
        )
        def fail_fast(self, a1, a2, a3, b1, b2, b3):
            raise AssertionError

    Machine.TestCase.settings = NO_BLOB_SETTINGS
    with pytest.raises(AssertionError) as err:
        run_state_machine_as_test(Machine)

    result = "\n".join(err.value.__notes__)
    assert (
        result
        == """
Falsifying example:
state = Machine()
<<<<<<< HEAD
va_0, vb_0, va_1, vb_1, va_2, vb_2 = state.initialize()
state.fail_fast(a1=va_2, a2=va_1, a3=va_0, b1=vb_2, b2=vb_1, b3=vb_0)
=======
a_0, a_1, a_2 = state.initialize()
b_0, b_1, b_2 = a_0, a_1, a_2
state.fail_fast(a1=a_2, a2=a_1, a3=a_0, b1=b_2, b2=b_1, b3=b_0)
>>>>>>> 3fefb544
state.teardown()
""".strip()
    )


def test_multiple_common_targets():
    class Machine(RuleBasedStateMachine):
        va = Bundle("va")
        vb = Bundle("vb")

        @initialize(targets=(va, vb, va))
        def initialize(self):
            return multiple("ret1", "ret2", "ret3")

        @rule(
            a1=consumes(va),
            a2=consumes(va),
            a3=consumes(va),
            a4=consumes(va),
            a5=consumes(va),
            a6=consumes(va),
            b1=consumes(vb),
            b2=consumes(vb),
            b3=consumes(vb),
        )
        def fail_fast(self, a1, a2, a3, a4, a5, a6, b1, b2, b3):
            raise AssertionError

    Machine.TestCase.settings = NO_BLOB_SETTINGS
    with pytest.raises(AssertionError) as err:
        run_state_machine_as_test(Machine)

    result = "\n".join(err.value.__notes__)
    assert (
        result
        == """
Falsifying example:
state = Machine()
<<<<<<< HEAD
va_0, vb_0, va_1, va_2, vb_1, va_3, va_4, vb_2, va_5 = state.initialize()
state.fail_fast(a1=va_5, a2=va_4, a3=va_3, a4=va_2, a5=va_1, a6=va_0, b1=vb_2, b2=vb_1, b3=vb_0)
=======
a_0, a_1, a_2 = state.initialize()
b_0, b_1, b_2 = a_0, a_1, a_2
a_3, a_4, a_5 = a_0, a_1, a_2
state.fail_fast(a1=a_5, a2=a_4, a3=a_3, a4=a_2, a5=a_1, a6=a_0, b1=b_2, b2=b_1, b3=b_0)
>>>>>>> 3fefb544
state.teardown()
""".strip()
    )


class LotsOfEntropyPerStepMachine(RuleBasedStateMachine):
    # Regression tests for https://github.com/HypothesisWorks/hypothesis/issues/3618
    @rule(data=binary(min_size=512, max_size=512))
    def rule1(self, data):
        assert data


@pytest.mark.skipif(
    Settings._current_profile == "crosshair",
    reason="takes hours; too much symbolic data",
)
def test_lots_of_entropy():
    run_state_machine_as_test(LotsOfEntropyPerStepMachine)


def test_filter():
    class Machine(RuleBasedStateMachine):
        val = Bundle("val")

        @initialize(target=val)
        def initialize(self):
            return multiple(1, 2, 3)

        @rule(
            a1=val.filter(lambda x: x < 2),
            a2=val.filter(lambda x: x > 2),
            a3=val,
        )
        def fail_fast(self, a1, a2, a3):
            raise AssertionError

    Machine.TestCase.settings = NO_BLOB_SETTINGS
    with pytest.raises(AssertionError) as err:
        run_state_machine_as_test(Machine)

    result = "\n".join(err.value.__notes__)
    assert (
        result
        == """
Falsifying example:
state = Machine()
val_0, val_1, val_2 = state.initialize()
state.fail_fast(a1=val_0, a2=val_2, a3=val_2)
state.teardown()
""".strip()
    )


def test_consumes_filter():
    class Machine(RuleBasedStateMachine):
        bun = Bundle("bun")

        @initialize(target=bun)
        def initialize(self):
            return multiple(1, 2, 3)

        @rule(
            a1=consumes(bun).filter(lambda x: x < 2),
            a2=consumes(bun).filter(lambda x: x > 2),
            a3=consumes(bun),
        )
        def fail_fast(self, a1, a2, a3):
            raise AssertionError

    Machine.TestCase.settings = NO_BLOB_SETTINGS
    with pytest.raises(AssertionError) as err:
        run_state_machine_as_test(Machine)

    result = "\n".join(err.value.__notes__)
    assert (
        result
        == """
Falsifying example:
state = Machine()
bun_0, bun_1, bun_2 = state.initialize()
state.fail_fast(a1=bun_0, a2=bun_2, a3=bun_1)
state.teardown()
""".strip()
    )


def test_consumes_map_with_filter():
    class Machine(RuleBasedStateMachine):
        bun = Bundle("bun")

        @initialize(target=bun)
        def initialize(self):
            return multiple(2, 4)

        @rule(
            a1=bun.map(lambda x: x**2).filter(lambda x: x < 3**2),
            a2=consumes(bun).map(lambda x: x**2).filter(lambda x: x > 3**2),
            a3=consumes(bun),
        )
        def fail_fast(self, a1, a2, a3):
            raise AssertionError

    Machine.TestCase.settings = NO_BLOB_SETTINGS
    with pytest.raises(AssertionError) as err:
        run_state_machine_as_test(Machine)

    result = "\n".join(err.value.__notes__)
    assert (
        result
        == """
Falsifying example:
state = Machine()
bun_0, bun_1 = state.initialize()
state.fail_fast(a1=bun_0, a2=bun_1, a3=bun_0)
state.teardown()
""".strip()
    )


def test_flatmap_with_combinations():
    class Machine(RuleBasedStateMachine):
        buns = Bundle("buns")

        @initialize(target=buns)
        def create_bun(self):
            return 1

        @rule(target=buns, bun=buns.flatmap(lambda x: just(x + 1)))
        def use_flatmap(self, bun):
            assert isinstance(bun, int)
            return bun

        @rule(
            target=buns,
            bun=buns.flatmap(lambda x: just(-x)).filter(lambda x: x < -1),
        )
        def use_flatmap_filtered(self, bun):
            assert isinstance(bun, int)
            assert bun < -1
            return -bun

        @rule(
            target=buns,
            bun=buns.flatmap(lambda x: just(x + 1)).map(lambda x: -x),
        )
        def use_flatmap_mapped(self, bun):
            assert isinstance(bun, int)
            assert bun < 0
            return -bun

        @rule(bun=buns)
        def use_directly(self, bun):
            assert isinstance(bun, int)
            assert bun >= 0

    run_state_machine_as_test(Machine)


def test_use_bundle_within_other_strategies():
    class Class:
        def __init__(self, value):
            self.value = value

    class Machine(RuleBasedStateMachine):
        my_bundle = Bundle("my_bundle")

        @initialize(target=my_bundle)
        def set_initial(self, /) -> str:
            return "sample text"

        @rule(instance=st.builds(Class, my_bundle))
        def check(self, instance):
            assert isinstance(instance, Class)
            assert isinstance(instance.value, str)

<<<<<<< HEAD
    run_state_machine_as_test(Machine)


def test_map_with_combinations():
    class Machine(RuleBasedStateMachine):
        buns = Bundle("buns")

        @initialize(target=buns)
        def create_bun(self):
            return multiple(1, 2)

        @rule(bun=buns.map(lambda x: -x))
        def use_map_base(self, bun):
            assert isinstance(bun, int)
            assert bun < 0

        @rule(
            bun=buns.map(lambda x: -x).filter(lambda x: x < -1),
        )
        def use_flatmap_filtered(self, bun):
            assert isinstance(bun, int)
            assert bun < -1

        @rule(
            bun=buns.map(lambda x: -x).flatmap(lambda x: just(abs(x) + 1)),
        )
        def use_flatmap_mapped(self, bun):
            assert isinstance(bun, int)
            assert bun > 0

        @rule(bun=buns)
        def use_directly(self, bun):
            assert isinstance(bun, int)
            assert bun > 0

    run_state_machine_as_test(Machine)


def test_filter_with_combinations():
    class Machine(RuleBasedStateMachine):
        buns = Bundle("buns")

        @initialize(target=buns)
        def create_bun(self):
            return multiple(0, -1, -2)

        @rule(bun=buns.filter(lambda x: x > 0))
        def use_filter_base(self, bun):
            assert isinstance(bun, int)
            assert bun > 0

        @rule(
            bun=buns.filter(lambda x: x > 0).flatmap(lambda x: just(-x)),
        )
        def use_filter_flatmapped(self, bun):
            assert isinstance(bun, int)
            assert bun < 0

        @rule(
            bun=buns.filter(lambda x: x < 0).map(lambda x: -x),
        )
        def use_flatmap_mapped(self, bun):
            assert isinstance(bun, int)
            assert bun > 0

        @rule(bun=buns)
        def use_directly(self, bun):
            assert isinstance(bun, int)

    run_state_machine_as_test(Machine)


def test_filter_not_satisfied_healthcheck():
    class Machine(RuleBasedStateMachine):
        buns = Bundle("buns")

        @initialize(target=buns)
        def create_bun(self):
            return 0

        @rule(bun=buns.filter(lambda x: False))
        def use_filter(self, bun):
            raise ValueError("This shouldn't be raised.")

    Machine.TestCase.settings = Settings(
        stateful_step_count=2,
        max_examples=2,
    )
    with pytest.raises(FailedHealthCheck, match="HealthCheck.filter_too_much"):
        run_state_machine_as_test(Machine)


def test_mapped_values_assigned_properly():
    class Machine(RuleBasedStateMachine):
        bun = Bundle("bun")

        @initialize(target=bun)
        def initialize(self):
            return multiple("ret1", "ret2")

        @rule(
            a1=bun,
            a2=bun.map(lambda x: x + x),
            a3=consumes(bun).map(lambda x: x + x),
            a4=bun,
        )
        def fail_fast(self, a1, a2, a3, a4):
            raise AssertionError

    Machine.TestCase.settings = NO_BLOB_SETTINGS
    with pytest.raises(AssertionError) as err:
        run_state_machine_as_test(Machine)

    result = "\n".join(err.value.__notes__)
    assert (
        result
        == """
Falsifying example:
state = Machine()
bun_0, bun_1 = state.initialize()
state.fail_fast(a1=bun_1, a2=bun_1, a3=bun_1, a4=bun_0)
state.teardown()
""".strip()
    )
=======
    Machine.TestCase.settings = Settings(stateful_step_count=5, max_examples=10)
    run_state_machine_as_test(Machine)


def test_precondition_cannot_be_used_without_rule():
    class BadStateMachine(RuleBasedStateMachine):
        @precondition(lambda: True)
        def has_precondition_but_no_rule(self):
            pass

        @rule(n=st.integers())
        def trivial(self, n):
            pass

    with pytest.raises(
        InvalidDefinition,
        match=(
            "BadStateMachine.has_precondition_but_no_rule has been decorated "
            "with @precondition, but not @rule"
        ),
    ):
        BadStateMachine.TestCase().runTest()
>>>>>>> 3fefb544
<|MERGE_RESOLUTION|>--- conflicted
+++ resolved
@@ -26,8 +26,8 @@
     strategies as st,
 )
 from hypothesis.control import current_build_context
-<<<<<<< HEAD
-from hypothesis.database import ExampleDatabase
+from hypothesis.core import encode_failure
+from hypothesis.database import InMemoryExampleDatabase
 from hypothesis.errors import (
     DidNotReproduce,
     FailedHealthCheck,
@@ -35,11 +35,6 @@
     InvalidArgument,
     InvalidDefinition,
 )
-=======
-from hypothesis.core import encode_failure
-from hypothesis.database import InMemoryExampleDatabase
-from hypothesis.errors import DidNotReproduce, Flaky, InvalidArgument, InvalidDefinition
->>>>>>> 3fefb544
 from hypothesis.internal.entropy import deterministic_PRNG
 from hypothesis.stateful import (
     Bundle,
@@ -1379,14 +1374,9 @@
         == """
 Falsifying example:
 state = Machine()
-<<<<<<< HEAD
-va_0, vb_0, va_1, vb_1, va_2, vb_2 = state.initialize()
+va_0, va_1, va_2 = state.initialize()
+vb_0, vb_1, vb_2 = va_0, va_1, va_2
 state.fail_fast(a1=va_2, a2=va_1, a3=va_0, b1=vb_2, b2=vb_1, b3=vb_0)
-=======
-a_0, a_1, a_2 = state.initialize()
-b_0, b_1, b_2 = a_0, a_1, a_2
-state.fail_fast(a1=a_2, a2=a_1, a3=a_0, b1=b_2, b2=b_1, b3=b_0)
->>>>>>> 3fefb544
 state.teardown()
 """.strip()
     )
@@ -1425,15 +1415,10 @@
         == """
 Falsifying example:
 state = Machine()
-<<<<<<< HEAD
-va_0, vb_0, va_1, va_2, vb_1, va_3, va_4, vb_2, va_5 = state.initialize()
+va_0, va_1, va_2 = state.initialize()
+vb_0, vb_1, vb_2 = va_0, va_1, va_2
+va_3, va_4, va_5 = va_0, va_1, va_2
 state.fail_fast(a1=va_5, a2=va_4, a3=va_3, a4=va_2, a5=va_1, a6=va_0, b1=vb_2, b2=vb_1, b3=vb_0)
-=======
-a_0, a_1, a_2 = state.initialize()
-b_0, b_1, b_2 = a_0, a_1, a_2
-a_3, a_4, a_5 = a_0, a_1, a_2
-state.fail_fast(a1=a_5, a2=a_4, a3=a_3, a4=a_2, a5=a_1, a6=a_0, b1=b_2, b2=b_1, b3=b_0)
->>>>>>> 3fefb544
 state.teardown()
 """.strip()
     )
@@ -1609,7 +1594,6 @@
             assert isinstance(instance, Class)
             assert isinstance(instance.value, str)
 
-<<<<<<< HEAD
     run_state_machine_as_test(Machine)
 
 
@@ -1734,9 +1718,6 @@
 state.teardown()
 """.strip()
     )
-=======
-    Machine.TestCase.settings = Settings(stateful_step_count=5, max_examples=10)
-    run_state_machine_as_test(Machine)
 
 
 def test_precondition_cannot_be_used_without_rule():
@@ -1756,5 +1737,4 @@
             "with @precondition, but not @rule"
         ),
     ):
-        BadStateMachine.TestCase().runTest()
->>>>>>> 3fefb544
+        BadStateMachine.TestCase().runTest()