# coding=utf-8
#
# This file is part of Hypothesis, which may be found at
# https://github.com/HypothesisWorks/hypothesis-python
#
# Most of this work is copyright (C) 2013-2018 David R. MacIver
# (david@drmaciver.com), but it contains contributions by others. See
# CONTRIBUTING.rst for a full list of people who may hold copyright, and
# consult the git log if you need to determine who owns an individual
# contribution.
#
# This Source Code Form is subject to the terms of the Mozilla Public License,
# v. 2.0. If a copy of the MPL was not distributed with this file, You can
# obtain one at http://mozilla.org/MPL/2.0/.
#
# END HEADER

from __future__ import division, print_function, absolute_import

import enum
import math
import datetime as dt
import operator
from decimal import Context, Decimal, localcontext
from inspect import isclass, isfunction
from fractions import Fraction
from functools import reduce

from hypothesis.errors import InvalidArgument, ResolutionFailed
from hypothesis.control import assume
from hypothesis.internal.cache import LRUReusedCache
from hypothesis.searchstrategy import SearchStrategy
from hypothesis.internal.compat import gcd, ceil, floor, hrange, \
    text_type, get_type_hints, getfullargspec, implements_iterator
from hypothesis.internal.floats import next_up, next_down, is_negative, \
    float_to_int, int_to_float, count_between_floats
from hypothesis.internal.charmap import as_general_categories
from hypothesis.utils.conventions import infer, not_set
from hypothesis.internal.reflection import proxies, required_args
from hypothesis.internal.validation import check_type, try_convert, \
    check_strategy, check_valid_size, check_valid_bound, \
    check_valid_sizes, check_valid_integer, check_valid_interval, \
    try_convert_1d_sequence

__all__ = [
    'nothing',
    'just', 'one_of',
    'none',
    'booleans', 'integers', 'floats', 'complex_numbers', 'fractions',
    'decimals',
    'characters', 'text', 'from_regex', 'binary', 'uuids',
    'tuples', 'lists', 'sets', 'frozensets', 'iterables',
    'dictionaries', 'fixed_dictionaries',
    'sampled_from', 'permutations',
    'datetimes', 'dates', 'times', 'timedeltas',
    'builds',
    'randoms', 'random_module',
    'recursive', 'composite',
    'shared', 'runner', 'data',
    'deferred',
    'from_type', 'register_type_strategy',
]

_strategies = set()


class FloatKey(object):

    def __init__(self, f):
        self.value = float_to_int(f)

    def __eq__(self, other):
        return isinstance(other, FloatKey) and (
            other.value == self.value
        )

    def __ne__(self, other):
        return not self.__eq__(other)

    def __hash__(self):
        return hash(self.value)


def convert_value(v):
    if isinstance(v, float):
        return FloatKey(v)
    return (type(v), v)


STRATEGY_CACHE = LRUReusedCache(1024)


def cacheable(fn):
    @proxies(fn)
    def cached_strategy(*args, **kwargs):
        kwargs_cache_key = set()
        try:
            for k, v in kwargs.items():
                kwargs_cache_key.add((k, convert_value(v)))
        except TypeError:
            return fn(*args, **kwargs)
        cache_key = (
            fn,
            tuple(map(convert_value, args)), frozenset(kwargs_cache_key))
        try:
            return STRATEGY_CACHE[cache_key]
        except TypeError:
            return fn(*args, **kwargs)
        except KeyError:
            result = fn(*args, **kwargs)
            if not isinstance(result, SearchStrategy) or result.is_cacheable:
                STRATEGY_CACHE[cache_key] = result
            return result
    cached_strategy.__clear_cache = STRATEGY_CACHE.clear
    return cached_strategy


def base_defines_strategy(force_reusable):
    """Returns a decorator for strategy functions.

    If force_reusable is True, the generated values are assumed to be
    reusable, i.e. immutable and safe to cache, across multiple test
    invocations.
    """
    def decorator(strategy_definition):
        """A decorator that registers the function as a strategy and makes it
        lazily evaluated."""
        from hypothesis.searchstrategy.lazy import LazyStrategy
        _strategies.add(strategy_definition.__name__)

        @proxies(strategy_definition)
        def accept(*args, **kwargs):
            result = LazyStrategy(strategy_definition, args, kwargs)
            if force_reusable:
                result.force_has_reusable_values = True
                assert result.has_reusable_values
            return result
        return accept
    return decorator


defines_strategy = base_defines_strategy(False)
defines_strategy_with_reusable_values = base_defines_strategy(True)


class Nothing(SearchStrategy):
    def calc_is_empty(self, recur):
        return True

    def do_draw(self, data):
        # This method should never be called because draw() will mark the
        # data as invalid immediately because is_empty is True.
        assert False  # pragma: no cover

    def calc_has_reusable_values(self, recur):
        return True

    def __repr__(self):
        return 'nothing()'

    def map(self, f):
        return self

    def filter(self, f):
        return self

    def flatmap(self, f):
        return self


NOTHING = Nothing()


@cacheable
def nothing():
    """This strategy never successfully draws a value and will always reject on
    an attempt to draw.

    Examples from this strategy do not shrink (because there are none).
    """
    return NOTHING


def just(value):
    """Return a strategy which only generates ``value``.

    Note: ``value`` is not copied. Be wary of using mutable values.

    If ``value`` is the result of a callable, you can use
    :func:`builds(callable) <hypothesis.strategies.builds>` instead
    of ``just(callable())`` to get a fresh value each time.

    Examples from this strategy do not shrink (because there is only one).
    """
    from hypothesis.searchstrategy.misc import JustStrategy

    return JustStrategy(value)


@defines_strategy_with_reusable_values
def none():
    """Return a strategy which only generates None.

    Examples from this strategy do not shrink (because there is only
    one).
    """
    return just(None)


def one_of(*args):
    """Return a strategy which generates values from any of the argument
    strategies.

    This may be called with one iterable argument instead of multiple
    strategy arguments. In which case ``one_of(x)`` and ``one_of(*x)`` are
    equivalent.

    Examples from this strategy will generally shrink to ones that come from
    strategies earlier in the list, then shrink according to behaviour of the
    strategy that produced them. In order to get good shrinking behaviour,
    try to put simpler strategies first. e.g. ``one_of(none(), text())`` is
    better than ``one_of(text(), none())``.

    This is especially important when using recursive strategies. e.g.
    ``x = st.deferred(lambda: st.none() | st.tuples(x, x))`` will shrink well,
    but ``x = st.deferred(lambda: st.tuples(x, x) | st.none())`` will shrink
    very badly indeed.
    """
    if len(args) == 1 and not isinstance(args[0], SearchStrategy):
        try:
            args = tuple(args[0])
        except TypeError:
            pass
    from hypothesis.searchstrategy.strategies import OneOfStrategy
    return OneOfStrategy(args)


@cacheable
@defines_strategy_with_reusable_values
def integers(min_value=None, max_value=None):
    """Returns a strategy which generates integers (in Python 2 these may be
    ints or longs).

    If min_value is not None then all values will be >= min_value. If
    max_value is not None then all values will be <= max_value

    Examples from this strategy will shrink towards zero, and negative values
    will also shrink towards positive (i.e. -n may be replaced by +n).
    """

    check_valid_bound(min_value, 'min_value')
    check_valid_bound(max_value, 'max_value')
    check_valid_interval(min_value, max_value, 'min_value', 'max_value')

    from hypothesis.searchstrategy.numbers import IntegersFromStrategy, \
        BoundedIntStrategy, WideRangeIntStrategy

    min_int_value = None if min_value is None else ceil(min_value)
    max_int_value = None if max_value is None else floor(max_value)

    if min_int_value is not None and max_int_value is not None and \
            min_int_value > max_int_value:
        raise InvalidArgument('No integers between min_value=%r and '
                              'max_value=%r' % (min_value, max_value))

    if min_int_value is None:
        if max_int_value is None:
            return (
                WideRangeIntStrategy()
            )
        else:
            return IntegersFromStrategy(0).map(lambda x: max_int_value - x)
    else:
        if max_int_value is None:
            return IntegersFromStrategy(min_int_value)
        else:
            assert min_int_value <= max_int_value
            if min_int_value == max_int_value:
                return just(min_int_value)
            elif min_int_value >= 0:
                return BoundedIntStrategy(min_int_value, max_int_value)
            elif max_int_value <= 0:
                return BoundedIntStrategy(
                    -max_int_value, -min_int_value
                ).map(lambda t: -t)
            else:
                return integers(min_value=0, max_value=max_int_value) | \
                    integers(min_value=min_int_value, max_value=0)


@cacheable
@defines_strategy
def booleans():
    """Returns a strategy which generates instances of bool.

    Examples from this strategy will shrink towards False (i.e.
    shrinking will try to replace True with False where possible).
    """
    from hypothesis.searchstrategy.misc import BoolStrategy
    return BoolStrategy()


@cacheable
@defines_strategy_with_reusable_values
def floats(
    min_value=None, max_value=None, allow_nan=None, allow_infinity=None
):
    """Returns a strategy which generates floats.

    - If min_value is not None, all values will be >= min_value.
    - If max_value is not None, all values will be <= max_value.
    - If min_value or max_value is not None, it is an error to enable
      allow_nan.
    - If both min_value and max_value are not None, it is an error to enable
      allow_infinity.

    Where not explicitly ruled out by the bounds, all of infinity, -infinity
    and NaN are possible values generated by this strategy.

    Examples from this strategy have a complicated and hard to explain
    shrinking behaviour, but it tries to improve "human readability". Finite
    numbers will be preferred to infinity and infinity will be preferred to
    NaN.
    """

    if allow_nan is None:
        allow_nan = bool(min_value is None and max_value is None)
    elif allow_nan:
        if min_value is not None or max_value is not None:
            raise InvalidArgument(
                'Cannot have allow_nan=%r, with min_value or max_value' % (
                    allow_nan
                ))

    check_valid_bound(min_value, 'min_value')
    check_valid_bound(max_value, 'max_value')

    min_arg, max_arg = min_value, max_value
    if min_value is not None:
        min_value = float(min_value)
    if max_value is not None:
        max_value = float(max_value)

    check_valid_interval(min_value, max_value, 'min_value', 'max_value')
    if min_value == float(u'-inf'):
        min_value = None
    if max_value == float(u'inf'):
        max_value = None

    if min_value is not None and min_value < min_arg:
        min_value = next_up(min_value)
        assert min_value > min_arg
    if max_value is not None and max_value > max_arg:
        max_value = next_down(max_value)
        assert max_value < max_arg
    if None not in (min_value, max_value) and min_value > max_value:
        raise InvalidArgument(
            'There are no floating-point values between min_value=%r and '
            'max_value=%r' % (min_arg, max_arg))

    if allow_infinity is None:
        allow_infinity = bool(min_value is None or max_value is None)
    elif allow_infinity:
        if min_value is not None and max_value is not None:
            raise InvalidArgument(
                'Cannot have allow_infinity=%r, with both min_value and '
                'max_value' % (
                    allow_infinity
                ))

    from hypothesis.searchstrategy.numbers import FloatStrategy, \
        FixedBoundedFloatStrategy
    if min_value is None and max_value is None:
        return FloatStrategy(
            allow_infinity=allow_infinity, allow_nan=allow_nan,
        )
    elif min_value is not None and max_value is not None:
        if min_value == max_value:
            return just(min_value)
        elif is_negative(min_value):
            if is_negative(max_value):
                return floats(min_value=-max_value, max_value=-min_value).map(
                    operator.neg
                )
            else:
                return floats(min_value=0.0, max_value=max_value) | floats(
                    min_value=0.0, max_value=-min_value).map(operator.neg)
        elif count_between_floats(min_value, max_value) > 1000:
            return FixedBoundedFloatStrategy(
                lower_bound=min_value, upper_bound=max_value
            )
        else:
            ub_int = float_to_int(max_value)
            lb_int = float_to_int(min_value)
            assert lb_int <= ub_int
            return integers(min_value=lb_int, max_value=ub_int).map(
                int_to_float
            )
    elif min_value is not None:
        if min_value < 0:
            result = floats(
                min_value=0.0
            ) | floats(min_value=min_value, max_value=-0.0)
        else:
            result = (
                floats(allow_infinity=allow_infinity, allow_nan=False).map(
                    lambda x: assume(not math.isnan(x)) and min_value + abs(x)
                )
            )
        if min_value == 0 and not is_negative(min_value):
            result = result.filter(lambda x: math.copysign(1.0, x) == 1)
        return result
    else:
        assert max_value is not None
        if max_value > 0:
            result = floats(
                min_value=0.0,
                max_value=max_value,
            ) | floats(max_value=-0.0)
        else:
            result = (
                floats(allow_infinity=allow_infinity, allow_nan=False).map(
                    lambda x: assume(not math.isnan(x)) and max_value - abs(x)
                )
            )
        if max_value == 0 and is_negative(max_value):
            result = result.filter(is_negative)
        return result


@cacheable
@defines_strategy_with_reusable_values
def complex_numbers():
    """Returns a strategy that generates complex numbers.

    Examples from this strategy shrink by shrinking their component real
    and imaginary parts.
    """
    from hypothesis.searchstrategy.numbers import ComplexStrategy
    return ComplexStrategy(
        tuples(floats(), floats())
    )


@cacheable
@defines_strategy
def tuples(*args):
    """Return a strategy which generates a tuple of the same length as args by
    generating the value at index i from args[i].

    e.g. tuples(integers(), integers()) would generate a tuple of length
    two with both values an integer.

    Examples from this strategy shrink by shrinking their component parts.
    """
    for arg in args:
        check_strategy(arg)

    from hypothesis.searchstrategy.collections import TupleStrategy
    return TupleStrategy(args)


@defines_strategy
def sampled_from(elements):
    """Returns a strategy which generates any value present in ``elements``.

    Note that as with :func:`~hypotheses.strategies.just`, values will not be
    copied and thus you should be careful of using mutable data.

    ``sampled_from`` supports ordered collections, as well as
    :class:`~python:enum.Enum` objects.  :class:`~python:enum.Flag` objects
    may also generate any combination of their members.

    Examples from this strategy shrink by replacing them with values earlier in
    the list. So e.g. sampled_from((10, 1)) will shrink by trying to replace
    1 values with 10, and sampled_from((1, 10)) will shrink by trying to
    replace 10 values with 1.
    """
    values = try_convert_1d_sequence(elements)
    if not values:
        return nothing()
    if len(values) == 1:
        return just(values[0])
    if hasattr(enum, 'Flag') and isclass(elements) and \
            issubclass(elements, enum.Flag):
        # Combinations of enum.Flag members are also members.  We generate
        # these dynamically, because static allocation takes O(2^n) memory.
        return sets(sampled_from(values), min_size=1).map(
            lambda s: reduce(operator.or_, s))
    from hypothesis.searchstrategy.misc import SampledFromStrategy
    return SampledFromStrategy(values)


@cacheable
@defines_strategy
def lists(
    elements, min_size=None, average_size=None, max_size=None,
    unique_by=None, unique=False,
):
    """Returns a list containing values drawn from elements with length in the
    interval [min_size, max_size] (no bounds in that direction if these are
    None).

    The average_size argument is deprecated.  Internal upgrades since
    Hypothesis 1.x mean we no longer needed this hint to generate useful data.

    If unique is True (or something that evaluates to True), we compare direct
    object equality, as if unique_by was `lambda x: x`. This comparison only
    works for hashable types.

    if unique_by is not None it must be a function returning a hashable type
    when given a value drawn from elements. The resulting list will satisfy the
    condition that for i != j, unique_by(result[i]) != unique_by(result[j]).

    Examples from this strategy shrink by trying to remove elements from the
    list, and by shrinking each individual element of the list.
    """
    check_valid_sizes(min_size, average_size, max_size)
<<<<<<< HEAD
    check_strategy(elements, 'elements')
=======
    if elements is None:
        note_deprecation(
            'Passing a strategy for `elements` of the list will be required '
            'in a future version of Hypothesis.  To create lists that are '
            'always empty, use `builds(list)` or `lists(nothing())`.'
        )
        if min_size or average_size or max_size:
            # Checked internally for lists with an elements strategy, but
            # we're about to skip that and return builds(list) instead...
            raise InvalidArgument(
                'Cannot create a non-empty collection (min_size=%r, '
                'average_size=%r, max_size=%r) without elements.'
                % (min_size, average_size, max_size)
            )
        return builds(list)
    if max_size == 0:
        return builds(list)
    check_strategy(elements)
>>>>>>> 2a741874
    if unique:
        if unique_by is not None:
            raise InvalidArgument((
                'cannot specify both unique and unique_by (you probably only '
                'want to set unique_by)'
            ))
        else:
            def unique_by(x):
                return x

    if min_size is None:
        min_size = 0

    if max_size is None:
        max_size = float('inf')

    from hypothesis.searchstrategy.collections import ListStrategy, \
        UniqueListStrategy
    if unique_by is not None:
        return UniqueListStrategy(
            elements=elements,
            max_size=max_size,
            min_size=min_size,
            key=unique_by
        )
    return ListStrategy(elements, min_size=min_size, max_size=max_size)


@cacheable
@defines_strategy
def sets(elements, min_size=None, average_size=None, max_size=None):
    """This has the same behaviour as lists, but returns sets instead.

    Note that Hypothesis cannot tell if values are drawn from elements
    are hashable until running the test, so you can define a strategy
    for sets of an unhashable type but it will fail at test time.

    Examples from this strategy shrink by trying to remove elements from the
    set, and by shrinking each individual element of the set.
    """
    return lists(
        elements=elements, min_size=min_size, average_size=average_size,
        max_size=max_size, unique=True
    ).map(set)


@cacheable
@defines_strategy
def frozensets(elements, min_size=None, average_size=None, max_size=None):
    """This is identical to the sets function but instead returns
    frozensets."""
    return lists(
        elements=elements, min_size=min_size, average_size=average_size,
        max_size=max_size, unique=True
    ).map(frozenset)


@defines_strategy
def iterables(elements, min_size=None, average_size=None, max_size=None,
              unique_by=None, unique=False):
    """This has the same behaviour as lists, but returns iterables instead.

    Some iterables cannot be indexed (e.g. sets) and some do not have a
    fixed length (e.g. generators). This strategy produces iterators,
    which cannot be indexed and do not have a fixed length. This ensures
    that you do not accidentally depend on sequence behaviour.
    """

    @implements_iterator
    class PrettyIter(object):
        def __init__(self, values):
            self._values = values
            self._iter = iter(self._values)

        def __iter__(self):
            return self._iter

        def __next__(self):
            return next(self._iter)

        def __repr__(self):
            return 'iter({!r})'.format(self._values)

    return lists(
        elements=elements, min_size=min_size, average_size=average_size,
        max_size=max_size, unique_by=unique_by, unique=unique
    ).map(PrettyIter)


@defines_strategy
def fixed_dictionaries(mapping):
    """Generates a dictionary of the same type as mapping with a fixed set of
    keys mapping to strategies. mapping must be a dict subclass.

    Generated values have all keys present in mapping, with the
    corresponding values drawn from mapping[key]. If mapping is an
    instance of OrderedDict the keys will also be in the same order,
    otherwise the order is arbitrary.

    Examples from this strategy shrink by shrinking each individual value in
    the generated dictionary.
    """
    from hypothesis.searchstrategy.collections import FixedKeysDictStrategy
    check_type(dict, mapping, 'mapping')
    for v in mapping.values():
        check_strategy(v)
    return FixedKeysDictStrategy(mapping)


@cacheable
@defines_strategy
def dictionaries(
    keys, values, dict_class=dict,
    min_size=None, average_size=None, max_size=None
):
    """Generates dictionaries of type dict_class with keys drawn from the keys
    argument and values drawn from the values argument.

    The size parameters have the same interpretation as for lists.

    Examples from this strategy shrink by trying to remove keys from the
    generated dictionary, and by shrinking each generated key and value.
    """
    check_valid_sizes(min_size, average_size, max_size)
    if max_size == 0:
        return fixed_dictionaries(dict_class())
    check_strategy(keys)
    check_strategy(values)

    return lists(
        tuples(keys, values),
        min_size=min_size, max_size=max_size,
        unique_by=lambda x: x[0]
    ).map(dict_class)


@cacheable
@defines_strategy_with_reusable_values
def characters(whitelist_categories=None, blacklist_categories=None,
               blacklist_characters=None, min_codepoint=None,
               max_codepoint=None, whitelist_characters=None):
    """Generates unicode text type (unicode on python 2, str on python 3)
    characters following specified filtering rules.

    - When no filtering rules are specifed, any character can be produced.
    - If ``min_codepoint`` or ``max_codepoint`` is specifed, then only
      characters having a codepoint in that range will be produced.
    - If ``whitelist_categories`` is specified, then only characters from those
      Unicode categories will be produced. This is a further restriction,
      characters must also satisfy ``min_codepoint`` and ``max_codepoint``.
    - If ``blacklist_categories`` is specified, then any character from those
      categories will not be produced.  Any overlap between
      ``whitelist_categories`` and ``blacklist_categories`` will raise an
      exception, as each character can only belong to a single class.
    - If ``whitelist_characters`` is specified, then any additional characters
      in that list will also be produced.
    - If ``blacklist_characters`` is specified, then any characters in
      that list will be not be produced. Any overlap between \
      ``whitelist_characters`` and ``blacklist_characters`` will raise an
      exception.

    The ``_codepoint`` arguments must be integers between zero and
    :obj:`python:sys.max_unicode`.  The ``_characters`` arguments must be
    collections of length-one unicode strings, such as a unicode string.

    The ``_categories`` arguments must be used to specify either the
    one-letter Unicode major category or the two-letter Unicode
    `general category`_.  For example, ``('Nd', 'Lu')`` signifies "Number,
    decimal digit" and "Letter, uppercase".  A single letter ('major category')
    can be given to match all corresponding categories, for example ``'P'``
    for characters in any punctuation category.

    .. _general category: https://wikipedia.org/wiki/Unicode_character_property

    Examples from this strategy shrink towards the codepoint for ``'0'``,
    or the first allowable codepoint after it if ``'0'`` is excluded.
    """
    check_valid_size(min_codepoint, 'min_codepoint')
    check_valid_size(max_codepoint, 'max_codepoint')
    check_valid_interval(min_codepoint, max_codepoint,
                         'min_codepoint', 'max_codepoint')
    if all((whitelist_characters is not None,
            min_codepoint is None,
            max_codepoint is None,
            whitelist_categories is None,
            blacklist_categories is None,
            )):
        raise InvalidArgument(
            'Passing only whitelist_characters=%r would have no effect. '
            'Perhaps you want sampled_from() ?' % (whitelist_characters,))
    blacklist_characters = blacklist_characters or ''
    whitelist_characters = whitelist_characters or ''
    overlap = set(blacklist_characters).intersection(whitelist_characters)
    if overlap:
        raise InvalidArgument(
            'Characters %r are present in both whitelist_characters=%r, and '
            'blacklist_characters=%r' % (
                sorted(overlap), whitelist_characters, blacklist_characters))
    blacklist_categories = as_general_categories(
        blacklist_categories, 'blacklist_categories')
    if whitelist_categories is not None and not whitelist_categories and \
            not whitelist_characters:
        raise InvalidArgument(
            'When whitelist_categories is an empty collection and there are '
            'no characters specified in whitelist_characters, nothing can '
            'be generated by the characters() strategy.')
    whitelist_categories = as_general_categories(
        whitelist_categories, 'whitelist_categories')
    both_cats = set(
        blacklist_categories or ()).intersection(whitelist_categories or ())
    if both_cats:
        raise InvalidArgument(
            'Categories %r are present in both whitelist_categories=%r, and '
            'blacklist_categories=%r' % (
                sorted(both_cats), whitelist_categories, blacklist_categories))

    from hypothesis.searchstrategy.strings import OneCharStringStrategy
    return OneCharStringStrategy(whitelist_categories=whitelist_categories,
                                 blacklist_categories=blacklist_categories,
                                 blacklist_characters=blacklist_characters,
                                 min_codepoint=min_codepoint,
                                 max_codepoint=max_codepoint,
                                 whitelist_characters=whitelist_characters)


@cacheable
@defines_strategy_with_reusable_values
def text(
    alphabet=None,
    min_size=None, average_size=None, max_size=None
):
    """Generates values of a unicode text type (unicode on python 2, str on
    python 3) with values drawn from alphabet, which should be an iterable of
    length one strings or a strategy generating such. If it is None it will
    default to generating the full unicode range (excluding surrogate
    characters). If it is an empty collection this will only generate empty
    strings.

    min_size and max_size have the usual interpretations.

    The average_size argument is deprecated.  Internal upgrades since
    Hypothesis 1.x mean we no longer needed this hint to generate useful data.

    Examples from this strategy shrink towards shorter strings, and with the
    characters in the text shrinking as per the alphabet strategy.
    """
    from hypothesis.searchstrategy.strings import StringStrategy
    check_valid_sizes(min_size, average_size, max_size)
    if alphabet is None:
        char_strategy = characters(blacklist_categories=('Cs',))
    elif not alphabet:
        if (min_size or 0) > 0:
            raise InvalidArgument(
                'Invalid min_size %r > 0 for empty alphabet' % (
                    min_size,
                )
            )
        return just(u'')
    elif isinstance(alphabet, SearchStrategy):
        char_strategy = alphabet
    else:
        char_strategy = sampled_from(list(map(text_type, alphabet)))
    return StringStrategy(lists(
        char_strategy, min_size=min_size, max_size=max_size
    ))


@cacheable
@defines_strategy
def from_regex(regex):
    """Generates strings that contain a match for the given regex (i.e. ones
    for which :func:`re.search` will return a non-None result).

    ``regex`` may be a pattern or :func:`compiled regex <python:re.compile>`.
    Both byte-strings and unicode strings are supported, and will generate
    examples of the same type.

    You can use regex flags such as :const:`re.IGNORECASE`, :const:`re.DOTALL`
    or :const:`re.UNICODE` to control generation. Flags can be passed either
    in compiled regex or inside the pattern with a ``(?iLmsux)`` group.

    Some regular expressions are only partly supported - the underlying
    strategy checks local matching and relies on filtering to resolve
    context-dependent expressions.  Using too many of these constructs may
    cause health-check errors as too many examples are filtered out. This
    mainly includes (positive or negative) lookahead and lookbehind groups.

    If you want the generated string to match the whole regex you should use
    boundary markers. So e.g. ``r"\\A.\\Z"`` will return a single character
    string, while ``"."`` will return any string, and ``r"\\A.$"`` will return
    a single character optionally followed by a ``"\\n"``.

    Examples from this strategy shrink towards shorter strings and lower
    character values.
    """
    from hypothesis.searchstrategy.regex import regex_strategy
    return regex_strategy(regex)


@cacheable
@defines_strategy_with_reusable_values
def binary(
    min_size=None, average_size=None, max_size=None
):
    """Generates the appropriate binary type (str in python 2, bytes in python
    3).

    min_size and max_size have the usual interpretations.

    The average_size argument is deprecated.  Internal upgrades since
    Hypothesis 1.x mean we no longer needed this hint to generate useful data.

    Examples from this strategy shrink towards smaller strings and lower byte
    values.
    """
    from hypothesis.searchstrategy.strings import BinaryStringStrategy, \
        FixedSizeBytes
    check_valid_sizes(min_size, average_size, max_size)
    if min_size == max_size is not None:
        return FixedSizeBytes(min_size)
    return BinaryStringStrategy(
        lists(
            integers(min_value=0, max_value=255),
            min_size=min_size, max_size=max_size
        )
    )


@cacheable
@defines_strategy
def randoms():
    """Generates instances of Random (actually a Hypothesis specific
    RandomWithSeed class which displays what it was initially seeded with)

    Examples from this strategy shrink to seeds closer to zero.
    """
    from hypothesis.searchstrategy.misc import RandomStrategy
    return RandomStrategy(integers())


class RandomSeeder(object):

    def __init__(self, seed):
        self.seed = seed

    def __repr__(self):
        return 'random.seed(%r)' % (self.seed,)


@cacheable
@defines_strategy
def random_module():
    """If your code depends on the global random module then you need to use
    this.

    It will explicitly seed the random module at the start of your test
    so that tests are reproducible. The value it passes you is an opaque
    object whose only useful feature is that its repr displays the
    random seed. It is not itself a random number generator. If you want
    a random number generator you should use the randoms() strategy
    which will give you one.

    Examples from these strategy shrink to seeds closer to zero.
    """
    from hypothesis.control import cleanup
    import random

    class RandomModule(SearchStrategy):
        def do_draw(self, data):
            data.can_reproduce_example_from_repr = False
            seed = data.draw(integers())
            state = random.getstate()
            random.seed(seed)
            cleanup(lambda: random.setstate(state))
            return RandomSeeder(seed)

    return shared(RandomModule(), 'hypothesis.strategies.random_module()')


@cacheable
@defines_strategy
def builds(*callable_and_args, **kwargs):
    """Generates values by drawing from ``args`` and ``kwargs`` and passing
    them to the callable (provided as the first positional argument) in the
    appropriate argument position.

    e.g. ``builds(target, integers(), flag=booleans())`` would draw an
    integer ``i`` and a boolean ``b`` and call ``target(i, flag=b)``.

    If the callable has type annotations, they will be used to infer a strategy
    for required arguments that were not passed to builds.  You can also tell
    builds to infer a strategy for an optional argument by passing the special
    value :const:`hypothesis.infer` as a keyword argument to
    builds, instead of a strategy for that argument to the callable.

    Examples from this strategy shrink by shrinking the argument values to
    the callable.
    """
    if callable_and_args:
        target, args = callable_and_args[0], callable_and_args[1:]
        if not callable(target):
            raise InvalidArgument(
                'The first positional argument to builds() must be a callable '
                'target to construct.')
    else:
        raise InvalidArgument(
            'builds() must be passed a callable as the first positional '
            'argument, but no positional arguments were given.')

    if infer in args:
        # Avoid an implementation nightmare juggling tuples and worse things
        raise InvalidArgument('infer was passed as a positional argument to '
                              'builds(), but is only allowed as a keyword arg')
    hints = get_type_hints(target.__init__ if isclass(target) else target)
    for kw in [k for k, v in kwargs.items() if v is infer]:
        if kw not in hints:
            raise InvalidArgument(
                'passed %s=infer for %s, but %s has no type annotation'
                % (kw, target.__name__, kw))
        kwargs[kw] = from_type(hints[kw])
    required = required_args(target, args, kwargs)
    for ms in set(hints) & (required or set()):
        kwargs[ms] = from_type(hints[ms])
    return tuples(tuples(*args), fixed_dictionaries(kwargs)).map(
        lambda value: target(*value[0], **value[1])
    )


def _defer_from_type(func):
    """Decorator to make from_type lazy to support recursive definitions."""
    @proxies(func)
    def inner(*args, **kwargs):
        return deferred(lambda: func(*args, **kwargs))
    return inner


@cacheable
@_defer_from_type
def from_type(thing):
    """Looks up the appropriate search strategy for the given type.

    ``from_type`` is used internally to fill in missing arguments to
    :func:`~hypothesis.strategies.builds` and can be used interactively
    to explore what strategies are available or to debug type resolution.

    You can use :func:`~hypothesis.strategies.register_type_strategy` to
    handle your custom types, or to globally redefine certain strategies -
    for example excluding NaN from floats, or use timezone-aware instead of
    naive time and datetime strategies.

    The resolution logic may be changed in a future version, but currently
    tries these four options:

    1. If ``thing`` is in the default lookup mapping or user-registered lookup,
       return the corresponding strategy.  The default lookup covers all types
       with Hypothesis strategies, including extras where possible.
    2. If ``thing`` is from the :mod:`python:typing` module, return the
       corresponding strategy (special logic).
    3. If ``thing`` has one or more subtypes in the merged lookup, return
       the union of the strategies for those types that are not subtypes of
       other elements in the lookup.
    4. Finally, if ``thing`` has type annotations for all required arguments,
       it is resolved via :func:`~hypothesis.strategies.builds`.
    """
    from hypothesis.searchstrategy import types
    try:
        import typing
        if not isinstance(thing, type):
            # At runtime, `typing.NewType` returns an identity function rather
            # than an actual type, but we can check that for a possible match
            # and then read the magic attribute to unwrap it.
            if all([
                hasattr(thing, '__supertype__'), hasattr(typing, 'NewType'),
                isfunction(thing), getattr(thing, '__module__', 0) == 'typing'
            ]):
                return from_type(thing.__supertype__)
            # Under Python 3.6, Unions are not instances of `type` - but we
            # still want to resolve them!
            if getattr(thing, '__origin__', None) is typing.Union:
                args = sorted(thing.__args__, key=types.type_sorting_key)
                return one_of([from_type(t) for t in args])
        # We can't resolve forward references, and under Python 3.5 (only)
        # a forward reference is an instance of type.  Hence, explicit check:
        elif type(thing) == typing._ForwardRef:  # pragma: no cover
            raise ResolutionFailed(
                'thing=%s cannot be resolved.  Upgrading to python>=3.6 may '
                'fix this problem via improvements to the typing module.'
                % (thing,))
    except ImportError:  # pragma: no cover
        pass
    if not isinstance(thing, type):
        raise InvalidArgument('thing=%s must be a type' % (thing,))
    # Now that we know `thing` is a type, the first step is to check for an
    # explicitly registered strategy.  This is the best (and hopefully most
    # common) way to resolve a type to a strategy.  Note that the value in the
    # lookup may be a strategy or a function from type -> strategy; and we
    # convert empty results into an explicit error.
    if thing in types._global_type_lookup:
        strategy = types._global_type_lookup[thing]
        if not isinstance(strategy, SearchStrategy):
            strategy = strategy(thing)
        if strategy.is_empty:
            raise ResolutionFailed(
                'Error: %r resolved to an empty strategy' % (thing,))
        return strategy
    # If there's no explicitly registered strategy, maybe a subtype of thing
    # is registered - if so, we can resolve it to the subclass strategy.
    # We'll start by checking if thing is from from the typing module,
    # because there are several special cases that don't play well with
    # subclass and instance checks.
    try:
        import typing
        if isinstance(thing, typing.TypingMeta):
            return types.from_typing_type(thing)
    except ImportError:  # pragma: no cover
        pass
    # If it's not from the typing module, we get all registered types that are
    # a subclass of `thing` and are not themselves a subtype of any other such
    # type.  For example, `Number -> integers() | floats()`, but bools() is
    # not included because bool is a subclass of int as well as Number.
    strategies = [
        v if isinstance(v, SearchStrategy) else v(thing)
        for k, v in types._global_type_lookup.items()
        if issubclass(k, thing) and
        sum(types.try_issubclass(k, T) for T in types._global_type_lookup) == 1
    ]
    empty = ', '.join(repr(s) for s in strategies if s.is_empty)
    if empty:
        raise ResolutionFailed(
            'Could not resolve %s to a strategy; consider using '
            'register_type_strategy' % empty)
    elif strategies:
        return one_of(strategies)
    # If we don't have a strategy registered for this type or any subtype, we
    # may be able to fall back on type annotations.
    # Types created via typing.NamedTuple use a custom attribute instead -
    # but we can still use builds(), if we work out the right kwargs.
    if issubclass(thing, tuple) and hasattr(thing, '_fields') \
            and hasattr(thing, '_field_types'):
        kwargs = {k: from_type(thing._field_types[k]) for k in thing._fields}
        return builds(thing, **kwargs)
    if issubclass(thing, enum.Enum):
        assert len(thing), repr(thing) + ' has no members to sample'
        return sampled_from(thing)
    # If the constructor has an annotation for every required argument,
    # we can (and do) use builds() without supplying additional arguments.
    required = required_args(thing)
    if not required or required.issubset(get_type_hints(thing.__init__)):
        return builds(thing)
    # We have utterly failed, and might as well say so now.
    raise ResolutionFailed('Could not resolve %r to a strategy; consider '
                           'using register_type_strategy' % (thing,))


@cacheable
@defines_strategy_with_reusable_values
def fractions(min_value=None, max_value=None, max_denominator=None):
    """Returns a strategy which generates Fractions.

    If min_value is not None then all generated values are no less than
    min_value.  If max_value is not None then all generated values are no
    greater than max_value.  min_value and max_value may be anything accepted
    by the :class:`~fractions.Fraction` constructor.

    If max_denominator is not None then the denominator of any generated
    values is no greater than max_denominator. Note that max_denominator must
    be None or a positive integer.

    Examples from this strategy shrink towards smaller denominators, then
    closer to zero.
    """
    min_value = try_convert(Fraction, min_value, 'min_value')
    max_value = try_convert(Fraction, max_value, 'max_value')

    check_valid_interval(min_value, max_value, 'min_value', 'max_value')
    check_valid_integer(max_denominator)

    if max_denominator is not None:
        if max_denominator < 1:
            raise InvalidArgument(
                'max_denominator=%r must be >= 1' % max_denominator)

        def fraction_bounds(value):
            """Find the best lower and upper approximation for value."""
            # Adapted from CPython's Fraction.limit_denominator here:
            # https://github.com/python/cpython/blob/3.6/Lib/fractions.py#L219
            if value is None or value.denominator <= max_denominator:
                return value, value
            p0, q0, p1, q1 = 0, 1, 1, 0
            n, d = value.numerator, value.denominator
            while True:
                a = n // d
                q2 = q0 + a * q1
                if q2 > max_denominator:
                    break
                p0, q0, p1, q1 = p1, q1, p0 + a * p1, q2
                n, d = d, n - a * d
            k = (max_denominator - q0) // q1
            low, high = Fraction(p1, q1), Fraction(p0 + k * p1, q0 + k * q1)
            assert low < value < high
            return low, high

        # Take the high approximation for min_value and low for max_value
        bounds = (max_denominator, min_value, max_value)
        _, min_value = fraction_bounds(min_value)
        max_value, _ = fraction_bounds(max_value)

        if None not in (min_value, max_value) and min_value > max_value:
            raise InvalidArgument(
                'There are no fractions with a denominator <= %r between '
                'min_value=%r and max_value=%r' % bounds)

    if min_value is not None and min_value == max_value:
        return just(min_value)

    def dm_func(denom):
        """Take denom, construct numerator strategy, and build fraction."""
        # Four cases of algebra to get integer bounds and scale factor.
        min_num, max_num = None, None
        if max_value is None and min_value is None:
            pass
        elif min_value is None:
            max_num = denom * max_value.numerator
            denom *= max_value.denominator
        elif max_value is None:
            min_num = denom * min_value.numerator
            denom *= min_value.denominator
        else:
            low = min_value.numerator * max_value.denominator
            high = max_value.numerator * min_value.denominator
            scale = min_value.denominator * max_value.denominator
            # After calculating our integer bounds and scale factor, we remove
            # the gcd to avoid drawing more bytes for the example than needed.
            # Note that `div` can be at most equal to `scale`.
            div = gcd(scale, gcd(low, high))
            min_num = denom * low // div
            max_num = denom * high // div
            denom *= scale // div

        return builds(
            Fraction,
            integers(min_value=min_num, max_value=max_num),
            just(denom)
        )

    if max_denominator is None:
        return integers(min_value=1).flatmap(dm_func)

    return integers(1, max_denominator).flatmap(dm_func).map(
        lambda f: f.limit_denominator(max_denominator))


def _as_finite_decimal(value, name, allow_infinity):
    """Convert decimal bounds to decimals, carefully."""
    assert name in ('min_value', 'max_value')
    if value is None:
        return None
    if not isinstance(value, Decimal):
        with localcontext(Context()):  # ensure that default traps are enabled
            value = try_convert(Decimal, value, name)
    if value.is_finite():
        return value
    if value.is_infinite() and (value < 0 if 'min' in name else value > 0):
        if allow_infinity or allow_infinity is None:
            return None
        raise InvalidArgument('allow_infinity=%r, but %s=%r'
                              % (allow_infinity, name, value))
    # This could be infinity, quiet NaN, or signalling NaN
    raise InvalidArgument(u'Invalid %s=%r' % (name, value))


@cacheable
@defines_strategy_with_reusable_values
def decimals(min_value=None, max_value=None,
             allow_nan=None, allow_infinity=None, places=None):
    """Generates instances of :class:`decimals.Decimal`, which may be:

    - A finite rational number, between ``min_value`` and ``max_value``.
    - Not a Number, if ``allow_nan`` is True.  None means "allow NaN, unless
      ``min_value`` and ``max_value`` are not None".
    - Positive or negative infinity, if ``max_value`` and ``min_value``
      respectively are None, and ``allow_infinity`` is not False.  None means
      "allow infinity, unless excluded by the min and max values".

    Note that where floats have one ``NaN`` value, Decimals have four: signed,
    and either *quiet* or *signalling*.  See `the decimal module docs
    <https://docs.python.org/3/library/decimal.html#special-values>`_ for
    more information on special values.

    If ``places`` is not None, all finite values drawn from the strategy will
    have that number of digits after the decimal place.

    Examples from this strategy do not have a well defined shrink order but
    try to maximize human readability when shrinking.
    """
    # Convert min_value and max_value to Decimal values, and validate args
    check_valid_integer(places)
    if places is not None and places < 0:
        raise InvalidArgument('places=%r may not be negative' % places)
    min_value = _as_finite_decimal(min_value, 'min_value', allow_infinity)
    max_value = _as_finite_decimal(max_value, 'max_value', allow_infinity)
    check_valid_interval(min_value, max_value, 'min_value', 'max_value')
    if allow_infinity and (None not in (min_value, max_value)):
        raise InvalidArgument('Cannot allow infinity between finite bounds')
    # Set up a strategy for finite decimals.  Note that both floating and
    # fixed-point decimals require careful handling to remain isolated from
    # any external precision context - in short, we always work out the
    # required precision for lossless operation and use context methods.
    if places is not None:
        # Fixed-point decimals are basically integers with a scale factor
        def ctx(val):
            """Return a context in which this value is lossless."""
            precision = ceil(math.log10(abs(val) or 1)) + places + 1
            return Context(prec=max([precision, 1]))

        def int_to_decimal(val):
            context = ctx(val)
            return context.quantize(context.multiply(val, factor), factor)

        factor = Decimal(10) ** -places
        min_num, max_num = None, None
        if min_value is not None:
            min_num = ceil(ctx(min_value).divide(min_value, factor))
        if max_value is not None:
            max_num = floor(ctx(max_value).divide(max_value, factor))
        if None not in (min_num, max_num) and min_num > max_num:
            raise InvalidArgument(
                'There are no decimals with %d places between min_value=%r '
                'and max_value=%r ' % (places, min_value, max_value))
        strat = integers(min_num, max_num).map(int_to_decimal)
    else:
        # Otherwise, they're like fractions featuring a power of ten
        def fraction_to_decimal(val):
            precision = ceil(math.log10(abs(val.numerator) or 1) +
                             math.log10(val.denominator)) + 1
            return Context(prec=precision or 1).divide(
                Decimal(val.numerator), val.denominator)

        strat = fractions(min_value, max_value).map(fraction_to_decimal)
    # Compose with sampled_from for infinities and NaNs as appropriate
    special = []
    if allow_nan or (allow_nan is None and (None in (min_value, max_value))):
        special.extend(map(Decimal, ('NaN', '-NaN', 'sNaN', '-sNaN')))
    if allow_infinity or (allow_infinity is max_value is None):
        special.append(Decimal('Infinity'))
    if allow_infinity or (allow_infinity is min_value is None):
        special.append(Decimal('-Infinity'))
    return strat | sampled_from(special)


def recursive(base, extend, max_leaves=100):
    """base: A strategy to start from.

    extend: A function which takes a strategy and returns a new strategy.

    max_leaves: The maximum number of elements to be drawn from base on a given
    run.

    This returns a strategy ``S`` such that ``S = extend(base | S)``. That is,
    values may be drawn from base, or from any strategy reachable by mixing
    applications of | and extend.

    An example may clarify: ``recursive(booleans(), lists)`` would return a
    strategy that may return arbitrarily nested and mixed lists of booleans.
    So e.g. ``False``, ``[True]``, ``[False, []]``, and ``[[[[True]]]]`` are
    all valid values to be drawn from that strategy.

    Examples from this strategy shrink by trying to reduce the amount of
    recursion and by shrinking according to the shrinking behaviour of base
    and the result of extend.

    """

    from hypothesis.searchstrategy.recursive import RecursiveStrategy
    return RecursiveStrategy(base, extend, max_leaves)


@defines_strategy
def permutations(values):
    """Return a strategy which returns permutations of the collection
    ``values``.

    Examples from this strategy shrink by trying to become closer to the
    original order of values.
    """
    from hypothesis.internal.conjecture.utils import integer_range

    values = list(values)
    if not values:
        return builds(list)

    class PermutationStrategy(SearchStrategy):

        def do_draw(self, data):
            # Reversed Fisher-Yates shuffle. Reverse order so that it shrinks
            # propertly: This way we prefer things that are lexicographically
            # closer to the identity.
            result = list(values)
            for i in hrange(len(result)):
                j = integer_range(data, i, len(result) - 1)
                result[i], result[j] = result[j], result[i]
            return result
    return PermutationStrategy()


@defines_strategy_with_reusable_values
def datetimes(
    min_value=dt.datetime.min, max_value=dt.datetime.max, timezones=none(),
):
    """A strategy for generating datetimes, which may be timezone-aware.

    This strategy works by drawing a naive datetime between ``min_datetime``
    and ``max_datetime``, which must both be naive (have no timezone).

    ``timezones`` must be a strategy that generates
    :class:`~python:datetime.tzinfo` objects (or None,
    which is valid for naive datetimes).  A value drawn from this strategy
    will be added to a naive datetime, and the resulting tz-aware datetime
    returned.

    .. note::
        tz-aware datetimes from this strategy may be ambiguous or non-existent
        due to daylight savings, leap seconds, timezone and calendar
        adjustments, etc.  This is intentional, as malformed timestamps are a
        common source of bugs.

    :py:func:`hypothesis.extra.timezones` requires the :pypi:`pytz` package,
    but provides all timezones in the Olsen database.  If you want to allow
    naive datetimes, combine strategies like ``none() | timezones()``.

    Alternatively, you can create a list of the timezones you wish to allow
    (e.g. from the standard library, ``datetutil``, or ``pytz``) and use
    :py:func:`sampled_from`.  Ensure that simple values such as None or UTC
    are at the beginning of the list for proper minimisation.

    Examples from this strategy shrink towards midnight on January 1st 2000.
    """
    # Why must bounds be naive?  In principle, we could also write a strategy
    # that took aware bounds, but the API and validation is much harder.
    # If you want to generate datetimes between two particular momements in
    # time I suggest (a) just filtering out-of-bounds values; (b) if bounds
    # are very close, draw a value and subtract it's UTC offset, handling
    # overflows and nonexistent times; or (c) do something customised to
    # handle datetimes in e.g. a four-microsecond span which is not
    # representable in UTC.  Handling (d), all of the above, leads to a much
    # more complex API for all users and a useful feature for very few.
    from hypothesis.searchstrategy.datetime import DatetimeStrategy

    check_type(dt.datetime, min_value, 'min_value')
    check_type(dt.datetime, max_value, 'max_value')
    if min_value.tzinfo is not None:
        raise InvalidArgument('min_value=%r must not have tzinfo'
                              % (min_value,))
    if max_value.tzinfo is not None:
        raise InvalidArgument('max_value=%r must not have tzinfo'
                              % (max_value,))
    check_valid_interval(min_value, max_value,
                         'min_value', 'max_value')
    if not isinstance(timezones, SearchStrategy):
        raise InvalidArgument(
            'timezones=%r must be a SearchStrategy that can provide tzinfo '
            'for datetimes (either None or dt.tzinfo objects)' % (timezones,))
    return DatetimeStrategy(min_value, max_value, timezones)


@defines_strategy_with_reusable_values
def dates(min_value=dt.date.min, max_value=dt.date.max):
    """A strategy for dates between ``min_date`` and ``max_date``.

    Examples from this strategy shrink towards January 1st 2000.
    """
    from hypothesis.searchstrategy.datetime import DateStrategy

    check_type(dt.date, min_value, 'min_value')
    check_type(dt.date, max_value, 'max_value')
    check_valid_interval(min_value, max_value, 'min_value', 'max_value')
    if min_value == max_value:
        return just(min_value)
    return DateStrategy(min_value, max_value)


@defines_strategy_with_reusable_values
def times(min_value=dt.time.min, max_value=dt.time.max, timezones=none()):
    """A strategy for times between ``min_time`` and ``max_time``.

    The ``timezones`` argument is handled as for :py:func:`datetimes`.

    Examples from this strategy shrink towards midnight, with the timezone
    component shrinking as for the strategy that provided it.
    """
    check_type(dt.time, min_value, 'min_value')
    check_type(dt.time, max_value, 'max_value')
    if min_value.tzinfo is not None:
        raise InvalidArgument('min_value=%r must not have tzinfo' % min_value)
    if max_value.tzinfo is not None:
        raise InvalidArgument('max_value=%r must not have tzinfo' % max_value)
    check_valid_interval(min_value, max_value, 'min_value', 'max_value')
    day = dt.date(2000, 1, 1)
    return datetimes(min_value=dt.datetime.combine(day, min_value),
                     max_value=dt.datetime.combine(day, max_value),
                     timezones=timezones).map(lambda t: t.timetz())


@defines_strategy_with_reusable_values
def timedeltas(min_value=dt.timedelta.min, max_value=dt.timedelta.max):
    """A strategy for timedeltas between ``min_value`` and ``max_value``.

    Examples from this strategy shrink towards zero.
    """
    from hypothesis.searchstrategy.datetime import TimedeltaStrategy

    check_type(dt.timedelta, min_value, 'min_value')
    check_type(dt.timedelta, max_value, 'max_value')
    check_valid_interval(min_value, max_value, 'min_value', 'max_value')
    if min_value == max_value:
        return just(min_value)
    return TimedeltaStrategy(min_value=min_value, max_value=max_value)


@cacheable
def composite(f):
    """Defines a strategy that is built out of potentially arbitrarily many
    other strategies.

    This is intended to be used as a decorator. See
    :ref:`the full documentation for more details <composite-strategies>`
    about how to use this function.

    Examples from this strategy shrink by shrinking the output of each draw
    call.
    """

    from hypothesis.internal.reflection import define_function_signature
    from hypothesis.internal.conjecture.utils import calc_label_from_cls
    argspec = getfullargspec(f)

    if (
        argspec.defaults is not None and
        len(argspec.defaults) == len(argspec.args)
    ):
        raise InvalidArgument(
            'A default value for initial argument will never be used')
    if len(argspec.args) == 0 and not argspec.varargs:
        raise InvalidArgument(
            'Functions wrapped with composite must take at least one '
            'positional argument.'
        )

    annots = {k: v for k, v in argspec.annotations.items()
              if k in (argspec.args + argspec.kwonlyargs + ['return'])}
    new_argspec = argspec._replace(args=argspec.args[1:], annotations=annots)

    label = calc_label_from_cls(f)

    @defines_strategy
    @define_function_signature(f.__name__, f.__doc__, new_argspec)
    def accept(*args, **kwargs):
        class CompositeStrategy(SearchStrategy):

            def do_draw(self, data):
                first_draw = [True]

                def draw(strategy):
                    first_draw[0] = False
                    return data.draw(strategy)

                return f(draw, *args, **kwargs)

            @property
            def label(self):
                return label
        return CompositeStrategy()
    accept.__module__ = f.__module__
    return accept


def shared(base, key=None):
    """Returns a strategy that draws a single shared value per run, drawn from
    base. Any two shared instances with the same key will share the same value,
    otherwise the identity of this strategy will be used. That is:

    >>> s = integers()  # or any other strategy
    >>> x = shared(s)
    >>> y = shared(s)

    In the above x and y may draw different (or potentially the same) values.
    In the following they will always draw the same:

    >>> x = shared(s, key="hi")
    >>> y = shared(s, key="hi")

    Examples from this strategy shrink as per their base strategy.
    """
    from hypothesis.searchstrategy.shared import SharedStrategy
    return SharedStrategy(base, key)


@cacheable
@defines_strategy_with_reusable_values
def uuids(version=None):
    """Returns a strategy that generates :class:`UUIDs <uuid.UUID>`.

    If the optional version argument is given, value is passed through
    to :class:`~python:uuid.UUID` and only UUIDs of that version will
    be generated.

    All returned values from this will be unique, so e.g. if you do
    ``lists(uuids())`` the resulting list will never contain duplicates.

    Examples from this strategy don't have any meaningful shrink order.
    """
    from uuid import UUID
    if version not in (None, 1, 2, 3, 4, 5):
        raise InvalidArgument((
            'version=%r, but version must be in (None, 1, 2, 3, 4, 5) '
            'to pass to the uuid.UUID constructor.') % (version, )
        )
    return shared(randoms(), key='hypothesis.strategies.uuids.generator').map(
        lambda r: UUID(version=version, int=r.getrandbits(128))
    )


@defines_strategy_with_reusable_values
def runner(default=not_set):
    """A strategy for getting "the current test runner", whatever that may be.
    The exact meaning depends on the entry point, but it will usually be the
    associated 'self' value for it.

    If there is no current test runner and a default is provided, return
    that default. If no default is provided, raises InvalidArgument.

    Examples from this strategy do not shrink (because there is only one).
    """
    class RunnerStrategy(SearchStrategy):

        def do_draw(self, data):
            runner = getattr(data, 'hypothesis_runner', not_set)
            if runner is not_set:
                if default is not_set:
                    raise InvalidArgument(
                        'Cannot use runner() strategy with no '
                        'associated runner or explicit default.'
                    )
                else:
                    return default
            else:
                return runner
    return RunnerStrategy()


@cacheable
def data():
    """This isn't really a normal strategy, but instead gives you an object
    which can be used to draw data interactively from other strategies.

    It can only be used within :func:`@given <hypothesis.given>`, not
    :func:`find() <hypothesis.find>`. This is because the lifetime
    of the object cannot outlast the test body.

    See :ref:`the rest of the documentation <interactive-draw>` for more
    complete information.

    Examples from this strategy do not shrink (because there is only one),
    but the result of calls to each draw() call shrink as they normally would.
    """
    from hypothesis.control import note

    class DataObject(object):

        def __init__(self, data):
            self.count = 0
            self.data = data

        def __repr__(self):
            return 'data(...)'

        def draw(self, strategy, label=None):
            result = self.data.draw(strategy)
            self.count += 1
            if label is not None:
                note('Draw %d (%s): %r' % (self.count, label, result))
            else:
                note('Draw %d: %r' % (self.count, result))
            return result

    class DataStrategy(SearchStrategy):
        supports_find = False

        def do_draw(self, data):
            data.can_reproduce_example_from_repr = False

            if not hasattr(data, 'hypothesis_shared_data_strategy'):
                data.hypothesis_shared_data_strategy = DataObject(data)
            return data.hypothesis_shared_data_strategy

        def __repr__(self):
            return 'data()'

        def map(self, f):
            self.__not_a_first_class_strategy('map')

        def filter(self, f):
            self.__not_a_first_class_strategy('filter')

        def flatmap(self, f):
            self.__not_a_first_class_strategy('flatmap')

        def example(self):
            self.__not_a_first_class_strategy('example')

        def __not_a_first_class_strategy(self, name):
            raise InvalidArgument((
                'Cannot call %s on a DataStrategy. You should probably be '
                "using @composite for whatever it is you're trying to do."
            ) % (name,))
    return DataStrategy()


def register_type_strategy(custom_type, strategy):
    """Add an entry to the global type-to-strategy lookup.

    This lookup is used in :func:`~hypothesis.strategies.builds` and
    :func:`@given <hypothesis.given>`.

    :func:`~hypothesis.strategies.builds` will be used automatically for
    classes with type annotations on ``__init__`` , so you only need to
    register a strategy if one or more arguments need to be more tightly
    defined than their type-based default, or if you want to supply a strategy
    for an argument with a default value.

    ``strategy`` may be a search strategy, or a function that takes a type and
    returns a strategy (useful for generic types).
    """
    from hypothesis.searchstrategy import types
    if not isinstance(custom_type, type):
        raise InvalidArgument('custom_type=%r must be a type')
    elif not (isinstance(strategy, SearchStrategy) or callable(strategy)):
        raise InvalidArgument(
            'strategy=%r must be a SearchStrategy, or a function that takes '
            'a generic type and returns a specific SearchStrategy')
    elif isinstance(strategy, SearchStrategy) and strategy.is_empty:
        raise InvalidArgument('strategy=%r must not be empty')
    types._global_type_lookup[custom_type] = strategy
    from_type.__clear_cache()


@cacheable
def deferred(definition):
    """A deferred strategy allows you to write a strategy that references other
    strategies that have not yet been defined. This allows for the easy
    definition of recursive and mutually recursive strategies.

    The definition argument should be a zero-argument function that returns a
    strategy. It will be evaluated the first time the strategy is used to
    produce an example.

    Example usage:

    >>> import hypothesis.strategies as st
    >>> x = st.deferred(lambda: st.booleans() | st.tuples(x, x))
    >>> x.example()
    (((False, (True, True)), (False, True)), (True, True))
    >>> x.example()
    True

    Mutual recursion also works fine:

    >>> a = st.deferred(lambda: st.booleans() | b)
    >>> b = st.deferred(lambda: st.tuples(a, a))
    >>> a.example()
    True
    >>> b.example()
    (False, (False, ((False, True), False)))

    Examples from this strategy shrink as they normally would from the strategy
    returned by the definition.
    """
    from hypothesis.searchstrategy.deferred import DeferredStrategy
    return DeferredStrategy(definition)


assert _strategies.issubset(set(__all__)), _strategies - set(__all__)<|MERGE_RESOLUTION|>--- conflicted
+++ resolved
@@ -516,28 +516,7 @@
     list, and by shrinking each individual element of the list.
     """
     check_valid_sizes(min_size, average_size, max_size)
-<<<<<<< HEAD
     check_strategy(elements, 'elements')
-=======
-    if elements is None:
-        note_deprecation(
-            'Passing a strategy for `elements` of the list will be required '
-            'in a future version of Hypothesis.  To create lists that are '
-            'always empty, use `builds(list)` or `lists(nothing())`.'
-        )
-        if min_size or average_size or max_size:
-            # Checked internally for lists with an elements strategy, but
-            # we're about to skip that and return builds(list) instead...
-            raise InvalidArgument(
-                'Cannot create a non-empty collection (min_size=%r, '
-                'average_size=%r, max_size=%r) without elements.'
-                % (min_size, average_size, max_size)
-            )
-        return builds(list)
-    if max_size == 0:
-        return builds(list)
-    check_strategy(elements)
->>>>>>> 2a741874
     if unique:
         if unique_by is not None:
             raise InvalidArgument((
