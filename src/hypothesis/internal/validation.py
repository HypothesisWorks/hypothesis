# coding=utf-8
#
# This file is part of Hypothesis, which may be found at
# https://github.com/HypothesisWorks/hypothesis-python
#
# Most of this work is copyright (C) 2013-2018 David R. MacIver
# (david@drmaciver.com), but it contains contributions by others. See
# CONTRIBUTING.rst for a full list of people who may hold copyright, and
# consult the git log if you need to determine who owns an individual
# contribution.
#
# This Source Code Form is subject to the terms of the Mozilla Public License,
# v. 2.0. If a copy of the MPL was not distributed with this file, You can
# obtain one at http://mozilla.org/MPL/2.0/.
#
# END HEADER

from __future__ import division, print_function, absolute_import

import enum
import math
import decimal
from numbers import Real, Rational
from collections import Sequence, OrderedDict

from hypothesis.errors import InvalidArgument
from hypothesis.internal.compat import integer_types
from hypothesis.internal.coverage import check_function

try:
    from numpy import ndarray
except ImportError:  # pragma: no cover
    # Will always return True in the instance check below.
    ndarray = Sequence


@check_function
def check_type(typ, arg, name=''):
    if name:
        name += '='
    if not isinstance(arg, typ):
        if isinstance(typ, type):
            typ_string = typ.__name__
        else:
            typ_string = 'one of %s' % (
                ', '.join(t.__name__ for t in typ))
        raise InvalidArgument('Expected %s but got %s%r (type=%s)'
                              % (typ_string, name, arg, type(arg).__name__))


@check_function
def check_strategy(arg, name=''):
    from hypothesis.searchstrategy import SearchStrategy
    check_type(SearchStrategy, arg, name)


@check_function
def check_valid_integer(value):
    """Checks that value is either unspecified, or a valid integer.

    Otherwise raises InvalidArgument.
    """
    if value is None:
        return
    check_type(integer_types, value)


@check_function
def check_valid_bound(value, name):
    """Checks that value is either unspecified, or a valid interval bound.

    Otherwise raises InvalidArgument.
    """
    if value is None or isinstance(value, integer_types + (Rational,)):
        return
    if not isinstance(value, (Real, decimal.Decimal)):
        raise InvalidArgument('%s=%r must be a real number.' % (name, value))
    if math.isnan(value):
        raise InvalidArgument(u'Invalid end point %s=%r' % (name, value))


@check_function
def try_convert(typ, value, name):
    if value is None:
        return None
    if isinstance(value, typ):
        return value
    try:
        return typ(value)
    except TypeError:
        raise InvalidArgument(
            'Cannot convert %s=%r of type %s to type %s' % (
                name, value, type(value).__name__, typ.__name__
            )
        )
    except (OverflowError, ValueError, ArithmeticError):
        raise InvalidArgument(
            'Cannot convert %s=%r to type %s' % (
                name, value, typ.__name__
            )
        )


@check_function
def check_valid_size(value, name):
    """Checks that value is either unspecified, or a valid non-negative size
    expressed as an integer/float.

    Otherwise raises InvalidArgument.
    """
    if value is None:
        return
    check_type(integer_types + (float,), value)
    if value < 0:
        raise InvalidArgument(u'Invalid size %s=%r < 0' % (name, value))
    if isinstance(value, float) and math.isnan(value):
        raise InvalidArgument(u'Invalid size %s=%r' % (name, value))


@check_function
def check_valid_interval(lower_bound, upper_bound, lower_name, upper_name):
    """Checks that lower_bound and upper_bound are either unspecified, or they
    define a valid interval on the number line.

    Otherwise raises InvalidArgument.
    """
    if lower_bound is None or upper_bound is None:
        return
    if upper_bound < lower_bound:
        raise InvalidArgument(
            'Cannot have %s=%r < %s=%r' % (
                upper_name, upper_bound, lower_name, lower_bound
            ))


@check_function
def check_valid_sizes(min_size, average_size, max_size):
    if average_size is not None:
        from hypothesis._settings import note_deprecation
        note_deprecation(
            'You should remove the average_size argument, because it is '
            'deprecated and no longer has any effect.  Please open an issue '
            'if the default distribution of examples does not work for you.'
        )

    check_valid_size(min_size, 'min_size')
    check_valid_size(max_size, 'max_size')
<<<<<<< HEAD
    check_valid_size(average_size, 'average_size')
    check_valid_interval(min_size, max_size, 'min_size', 'max_size')
    check_valid_interval(average_size, max_size, 'average_size', 'max_size')
    check_valid_interval(min_size, average_size, 'min_size', 'average_size')

    if average_size == 0 and (max_size is None or max_size > 0):
        raise InvalidArgument(
            'Cannot have average_size=%r with non-zero max_size=%r' % (
                average_size, max_size
            ))


@check_function
def try_convert_1d_sequence(elements):
    if not isinstance(elements, (OrderedDict, Sequence, enum.EnumMeta)):
        if isinstance(elements, ndarray):
            if elements.ndim != 1:
                raise InvalidArgument(
                    'Only one-dimensional arrays are supported for sampling, '
                    'and the given value has %s dimensions (shape %s).  '
                    'This array would give samples of array slices '
                    'instead of elements!  Use np.ravel(values) to convert '
                    'to a one-dimensional array, or tuple(values) if you '
                    'want to sample slices.' % (elements.ndim, elements.shape)
                )
            return tuple(elements)
        raise InvalidArgument(
            'Cannot sample from %r, not a sequence.  '
            'Hypothesis goes to some length to ensure that sampling an '
            'element from a collection is replayable and can be '
            'minimised.  To replay a saved example, the sampled values '
            'must have the same iteration order on every run - ruling out '
            'sets, dicts, etc due to hash randomisation.  Most cases can use '
            '`sorted(values)`, but mixed types or special values such as '
            'math.nan require careful handling - and note that when '
            'simplifying an example, Hypothesis treats earlier values as '
            'simpler.' % (elements,)
        )
    return tuple(elements)
=======
    check_valid_interval(min_size, max_size, 'min_size', 'max_size')
>>>>>>> 2a741874
<|MERGE_RESOLUTION|>--- conflicted
+++ resolved
@@ -145,17 +145,7 @@
 
     check_valid_size(min_size, 'min_size')
     check_valid_size(max_size, 'max_size')
-<<<<<<< HEAD
-    check_valid_size(average_size, 'average_size')
     check_valid_interval(min_size, max_size, 'min_size', 'max_size')
-    check_valid_interval(average_size, max_size, 'average_size', 'max_size')
-    check_valid_interval(min_size, average_size, 'min_size', 'average_size')
-
-    if average_size == 0 and (max_size is None or max_size > 0):
-        raise InvalidArgument(
-            'Cannot have average_size=%r with non-zero max_size=%r' % (
-                average_size, max_size
-            ))
 
 
 @check_function
@@ -184,7 +174,4 @@
             'simplifying an example, Hypothesis treats earlier values as '
             'simpler.' % (elements,)
         )
-    return tuple(elements)
-=======
-    check_valid_interval(min_size, max_size, 'min_size', 'max_size')
->>>>>>> 2a741874
+    return tuple(elements)